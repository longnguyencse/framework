// Copyright (C) 2016 iNuron NV
//
// This file is part of Open vStorage Open Source Edition (OSE),
// as available from
//
//      http://www.openvstorage.org and
//      http://www.openvstorage.com.
//
// This file is free software; you can redistribute it and/or modify it
// under the terms of the GNU Affero General Public License v3 (GNU AGPLv3)
// as published by the Free Software Foundation, in version 3 as it comes
// in the LICENSE.txt file of the Open vStorage OSE distribution.
//
// Open vStorage is distributed in the hope that it will be useful,
// but WITHOUT ANY WARRANTY of any kind.
/*global define */
define([
    'jquery', 'knockout',
    './data',
    'ovs/api', 'ovs/generic', 'ovs/shared'
], function($, ko, data, api, generic, shared) {
    "use strict";
    return function() {
        var self = this;

        // Variables
        self.data   = data;
        self.shared = shared;

        // Computed
        self.canContinue = ko.computed(function() {
            return { value: true, reasons: [], fields: [] };
        });

        // Functions
        self.formatFloat = function(value) {
            return parseFloat(value);
        };
        self.finish = function() {
            return $.Deferred(function(deferred) {
                var postData = {
                    call_parameters: {
                        vpool_name: self.data.name(),
                        storage_ip: self.data.storageIP(),
                        cache_quota: self.data.useAA() === true && self.data.cacheQuota() !== undefined && self.data.cacheQuota() !== '' ? self.formatFloat(self.data.cacheQuota() * Math.pow(1024.0, 3)) : undefined,
                        writecache_size: self.data.writeBufferGlobal(),
                        storagerouter_ip: self.data.storageRouter().ipAddress(),
                        fragment_cache_on_read: self.data.fragmentCacheOnRead(),
                        fragment_cache_on_write: self.data.fragmentCacheOnWrite(),
                        connection_info: {
                            host: self.data.host(),
                            port: self.data.port(),
                            local: self.data.localHost(),
                            client_id: self.data.clientID(),
                            client_secret: self.data.clientSecret()
                        },
                        backend_info: {
                            preset: (self.data.preset() !== undefined ? self.data.preset().name : undefined),
                            alba_backend_guid: (self.data.backend() !== undefined ? self.data.backend().guid : undefined)
                        },
<<<<<<< HEAD
=======
                        storage_ip: self.data.storageIP(),
                        storagerouter_ip: self.data.storageRouter().ipAddress(),
                        writecache_size: self.data.writeBufferGlobal(),
                        fragment_cache_on_read: self.data.fragmentCacheOnRead(),
                        fragment_cache_on_write: self.data.fragmentCacheOnWrite(),
                        block_cache_on_read: self.data.blockCacheOnRead(),
                        block_cache_on_write: self.data.blockCacheOnWrite(),
>>>>>>> 73d0e6c8
                        config_params: {
                            dtl_mode: (self.data.dtlEnabled() === true ? self.data.dtlMode().name : 'no_sync'),
                            sco_size: self.data.scoSize(),
                            cluster_size: self.data.clusterSize(),
                            write_buffer: self.data.writeBufferVolume(),
                            dtl_transport: self.data.dtlTransportMode().name
                        },
                        parallelism: {
                            proxies: self.data.proxyAmount()
                        }
                    }
                };

                if (self.data.useFC() === true) {
                    postData.call_parameters.connection_info_fc = {
                        host: self.data.hostFC(),
                        port: self.data.portFC(),
                        local: self.data.localHostFC(),
                        client_id: self.data.clientIDFC(),
                        client_secret: self.data.clientSecretFC()
                    };
                    postData.call_parameters.backend_info_fc = {
                        preset: (self.data.presetFC() !== undefined ? self.data.presetFC().name : undefined),
                        alba_backend_guid: (self.data.backendFC() !== undefined ? self.data.backendFC().guid : undefined)
                    };
                }
                if (self.data.useBC() === true) {
                    postData.call_parameters.connection_info_bc = {
                        host: self.data.hostBC(),
                        port: self.data.portBC(),
                        local: self.data.localHostBC(),
                        client_id: self.data.clientIDBC(),
                        client_secret: self.data.clientSecretBC()
                    };
                    postData.call_parameters.backend_info_bc = {
                        preset: (self.data.presetBC() !== undefined ? self.data.presetBC().name : undefined),
                        alba_backend_guid: (self.data.backendBC() !== undefined ? self.data.backendBC().guid : undefined)
                    };
                }
                (function(name, vpool, completed, dfd) {
                    if (vpool === undefined) {
                        generic.alertInfo($.t('ovs:wizards.add_vpool.confirm.started_title'),
                                          $.t('ovs:wizards.add_vpool.confirm.started_message', { what: name }));
                    } else {
                        generic.alertInfo($.t('ovs:wizards.extend_vpool.confirm.started_title'),
                                          $.t('ovs:wizards.extend_vpool.confirm.started_message', { what: name }));
                    }
                    api.post('storagerouters/' + self.data.storageRouter().guid() + '/add_vpool', { data: postData })
                        .then(self.shared.tasks.wait)
                        .done(function() {
                            if (vpool === undefined) {
                                generic.alertSuccess($.t('ovs:wizards.add_vpool.confirm.success_title'),
                                                     $.t('ovs:wizards.add_vpool.confirm.success_message', { what: name }));
                            } else {
                                generic.alertSuccess($.t('ovs:wizards.extend_vpool.confirm.success_title'),
                                                     $.t('ovs:wizards.extend_vpool.confirm.success_message', { what: name }));
                            }
                            if (completed !== undefined) {
                                completed.resolve(true);
                            }
                        })
                        .fail(function(error) {
                            error = generic.extractErrorMessage(error);
                            if (vpool === undefined) {
                                generic.alertError($.t('ovs:wizards.add_vpool.confirm.failure_title'),
                                                   $.t('ovs:wizards.add_vpool.confirm.failure_message', { what: name, why: error }));
                            } else {
                                generic.alertError($.t('ovs:wizards.extend_vpool.confirm.failure_title'),
                                                   $.t('ovs:wizards.extend_vpool.confirm.failure_message', { what: name, why: error }));
                            }
                            if (completed !== undefined) {
                                completed.resolve(false);
                            }
                        });
                    dfd.resolve();
                })(self.data.name(), self.data.vPool(), self.data.completed, deferred);
            }).promise();
        };
    };
});<|MERGE_RESOLUTION|>--- conflicted
+++ resolved
@@ -58,16 +58,8 @@
                             preset: (self.data.preset() !== undefined ? self.data.preset().name : undefined),
                             alba_backend_guid: (self.data.backend() !== undefined ? self.data.backend().guid : undefined)
                         },
-<<<<<<< HEAD
-=======
-                        storage_ip: self.data.storageIP(),
-                        storagerouter_ip: self.data.storageRouter().ipAddress(),
-                        writecache_size: self.data.writeBufferGlobal(),
-                        fragment_cache_on_read: self.data.fragmentCacheOnRead(),
-                        fragment_cache_on_write: self.data.fragmentCacheOnWrite(),
                         block_cache_on_read: self.data.blockCacheOnRead(),
                         block_cache_on_write: self.data.blockCacheOnWrite(),
->>>>>>> 73d0e6c8
                         config_params: {
                             dtl_mode: (self.data.dtlEnabled() === true ? self.data.dtlMode().name : 'no_sync'),
                             sco_size: self.data.scoSize(),
