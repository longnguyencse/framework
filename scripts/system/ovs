--- conflicted
+++ resolved
@@ -1,268 +1,3 @@
 #!/bin/bash
 
-<<<<<<< HEAD
-python /opt/OpenvStorage/ovs/cli/entry.py "$@"
-=======
-cd /opt/OpenvStorage
-export DISPLAY=:0
-export OVS_LOGTYPE_OVERRIDE=file
-
-#Import Generic CLI code from extensions
-source /usr/lib/python2.7/dist-packages/ovs_extensions/scripts/system/generic-code.sh
-
-function show_help {
-    echo "Open vStorage CLI launcher"
-    echo "--------------------------"
-    show_generic_help
-    echo "  * Setup options:"
-    echo "    - ovs setup [--rollback-on-failure]          Launch Open vStorage setup and autodetect required node role (master/extra) and optionally rollback if setup would fail"
-    echo "    - ovs setup master [--rollback-on-failure]   Launch Open vStorage setup and install master node and optionally rollback if setup would fail"
-    echo "    - ovs setup extra [--rollback-on-failure]    Launch Open vStorage setup and install extra node and optionally rollback if setup would fail"
-    echo "    - ovs setup promote [--rollback-on-failure]  Promote this node (extra -> master) and optionally rollback if promote would fail"
-    echo "    - ovs setup demote [--rollback-on-failure]   Demote this node (master -> extra) and optionally rollback if demote would fail"
-    echo ""
-    echo "  * Rollback options:"
-    echo "    - ovs rollback                               Roll back a failed setup on this node"
-    echo ""
-    echo "  * Update options:"
-    echo "    - ovs update <components>                    Update specified components on all nodes in cluster (comma-separated list)"
-    echo ""
-    echo "  * Remove options:"
-    echo "    - ovs remove node <ip>                       Remove node from cluster"
-    echo ""
-    echo "  * Monitor options:"
-    echo "    - ovs monitor mds                            Watch Open vStorage MDS clusters for all vPools per StorageRouter"
-    echo "    - ovs monitor services                       Watch Open vStorage services"
-    echo "    - ovs monitor heartbeat                      Send an internal heartbeat"
-    echo ""
-    echo "  * Services options:"
-    echo "    - ovs stop framework [ip|all]                Stop Open vStorage Framework services on this node, on all nodes, or on the given ip"
-    echo "    - ovs start framework [ip|all]               Start Open vStorage Framework services on this node, on all nodes, or on the given ip"
-    echo ""
-    echo "  * Configuration editing:"
-    echo "    - ovs config edit some/key                   Opens the contents of 'some/key' in your EDITOR, and updates it after editing"
-    echo "    - ovs config list [some]                     Lists all keys [under 'some']"
-    echo "    - ovs config list-recursive [some]           Lists all keys recursively [under 'some']"
-    echo "    - ovs config get some/key                    Prints the contents of 'some/key'"
-    echo ""
-    echo "  * Custom Open vStorage modules:"
-    echo "    - ovs <modulename> <arguments>               Execute a custom Open vStorage module in /opt/OpenvStorage/scripts/"
-    echo ""
-    echo "  * Run automated local update:"
-    echo "    - ovs local_update alba                      Execute a local update of alba and its dependencies"
-    echo "    - ovs local_update volumedriver              Execute a local update of the volumedriver"
-    echo ""
-}
-
-if [ "$1" = "help" ] ; then
-    show_help
-elif [ "$1" = "setup" ] ; then
-    if [ "$#" -lt 2 ] ; then
-        python -c "from ovs.lib.nodeinstallation import NodeInstallationController; NodeInstallationController.setup_node()"
-    elif [ "$2" = "--rollback-on-failure" ] ; then
-        python -c "from ovs.lib.nodeinstallation import NodeInstallationController; NodeInstallationController.setup_node(execute_rollback=True)"
-    elif [ "$2" = "master" ] || [ "$2" = "extra" ] ; then
-        if [ "$3" = "--rollback-on-failure" ] ; then
-            python -c "from ovs.lib.nodeinstallation import NodeInstallationController; NodeInstallationController.setup_node(node_type='$2', execute_rollback=True)"
-        else
-            python -c "from ovs.lib.nodeinstallation import NodeInstallationController; NodeInstallationController.setup_node(node_type='$2')"
-        fi
-    elif [ "$2" = "promote" ] ; then
-        if [ "$3" = "--rollback-on-failure" ] ; then
-            python -c "from ovs.lib.nodetype import NodeTypeController; NodeTypeController.promote_or_demote_node('promote', execute_rollback=True)"
-        else
-            python -c "from ovs.lib.nodetype import NodeTypeController; NodeTypeController.promote_or_demote_node('promote')"
-        fi
-    elif [ "$2" = "demote" ] ; then
-        if [ "$3" = "--rollback-on-failure" ] ; then
-            python -c "from ovs.lib.nodetype import NodeTypeController; NodeTypeController.promote_or_demote_node('demote', execute_rollback=True)"
-        elif [ "$#" -eq 3 ] ; then
-            python -c "from ovs.lib.nodetype import NodeTypeController; NodeTypeController.promote_or_demote_node('demote', '$3')"
-        else
-            python -c "from ovs.lib.nodetype import NodeTypeController; NodeTypeController.promote_or_demote_node('demote')"
-        fi
-    else
-        show_help
-    fi
-elif [ "$1" = "rollback" ] ; then
-    if [ "$#" -eq 1 ]; then
-        python -c "from ovs.lib.nodeinstallation import NodeInstallationController; NodeInstallationController.rollback_setup()"
-    else
-        show_help
-    fi
-elif [ "$1" = "update" ] ; then
-    if [ "$#" -eq 2 ] ; then
-        IFS=',' read -r -a components <<< "$2"
-        comp_string="["
-        for i in ${components[@]}; do
-            if [ ${i} == ${components[-1]} ]; then
-                comp_string="$comp_string'$i'"
-            else
-                comp_string="$comp_string'$i',"
-            fi
-        done
-        comp_string=${comp_string}"]"
-
-        echo 'python -c "from ovs.lib.update import UpdateController; UpdateController.execute_update('${comp_string}')" &>> /var/log/ovs/update.log;' > /tmp/update
-        at -f /tmp/update now
-        rm /tmp/update
-    else
-        show_help
-    fi
-elif [ "$1" = "remove" ] ; then
-    if [ "$2" = "node" ] ; then
-        python -c "from ovs.lib.noderemoval import NodeRemovalController; NodeRemovalController.remove_node('$3', '$4')"
-    else
-        show_help
-    fi
-elif [ "$1" = "monitor" ] ; then
-    if [ "$2" = "services" ] ; then
-        python -c "from ovs.extensions.services.servicefactory import ServiceFactory; ServiceFactory.get_manager().monitor_services()"
-    elif [ "$2" = "heartbeat" ] ; then
-        python /opt/OpenvStorage/ovs/extensions/generic/heartbeat.py
-    elif [ "$2" = "mds" ] ; then
-        python -c "from ovs.lib.mdsservice import MDSServiceController; MDSServiceController.monitor_mds_layout()"
-    else
-        show_help
-    fi
-elif [ "$1" = "stop" ] || [ "$1" = "start" ] ; then
-    if [ "$2" = "framework" ] ; then
-        if [ "$#" -eq 2 ] ; then
-            python -c """
-from ovs.extensions.generic.system import System
-from ovs.extensions.generic.sshclient import SSHClient
-from ovs.extensions.services.servicefactory import ServiceFactory
-print '{0}...'.format('Starting' if '$1' == 'start' else 'Stopping')
-ServiceFactory.get_manager().$1_service('watcher-framework', SSHClient(System.get_my_storagerouter(), username='root'))
-print 'Done'"""
-        elif [ "$#" -eq 3 ] ; then
-            if [ "$3" == "all" ] ; then
-                python -c """
-from ovs.dal.lists.storagerouterlist import StorageRouterList
-from ovs.extensions.generic.sshclient import SSHClient, UnableToConnectException
-from ovs.extensions.services.servicefactory import ServiceFactory
-for storagerouter in sorted(StorageRouterList.get_storagerouters(), key=lambda k: k.name):
-    print '{0} on {1}...'.format('Starting' if '$1' == 'start' else 'Stopping', storagerouter.name)
-    try:
-        client = SSHClient(storagerouter, username='root')
-    except UnableToConnectException:
-        print '{0} on {1}... failed (Node unreachable)'.format('Starting' if '$1' == 'start' else 'Stopping', storagerouter.name)
-        continue
-    ServiceFactory.get_manager().$1_service('watcher-framework', client)
-print 'Done'"""
-            else
-                python -c """
-from ovs.dal.lists.storagerouterlist import StorageRouterList
-from ovs.extensions.generic.sshclient import SSHClient, UnableToConnectException
-from ovs.extensions.services.servicefactory import ServiceFactory
-storagerouter = StorageRouterList.get_by_ip('$3')
-if storagerouter is None:
-    print 'Could not find StorageRouter with ip $3'
-else:
-    print '{0} on {1}...'.format('Starting' if '$1' == 'start' else 'Stopping', storagerouter.name)
-    try:
-        client = SSHClient(storagerouter, username='root')
-        ServiceFactory.get_manager().$1_service('watcher-framework', client)
-        print 'Done'
-    except UnableToConnectException:
-        print '{0} on {1}... failed (Node unreachable)'.format('Starting' if '$1' == 'start' else 'Stopping', storagerouter.name)"""
-            fi
-        else
-            show_help
-        fi
-    else
-        show_help
-    fi
-elif [ "$1" = "collect" ] ; then
-    if [ "$2" = "logs" ] ; then
-        LOGFILE=/tmp/ovs-`hostname`-`date "+%Y%m%d%H%M%S"`-logs.tar
-        rm -f ${LOGFILE}
-        rm -f ${LOGFILE}.gz
-        journalctl -u ovs-* -u asd-* -u alba-* --no-pager > /var/log/journald.log 2>&1 || true
-        touch ${LOGFILE}
-        tar uvf ${LOGFILE} /var/log/arakoon* > /dev/null 2>&1
-        tar uvf ${LOGFILE} /var/log/nginx* > /dev/null 2>&1
-        tar uvf ${LOGFILE} /var/log/ovs* > /dev/null 2>&1
-        tar uvf ${LOGFILE} /var/log/rabbitmq* > /dev/null 2>&1
-        tar uvf ${LOGFILE} /var/log/upstart* > /dev/null 2>&1
-        tar uvf ${LOGFILE} /var/log/*log > /dev/null 2>&1
-        tar uvf ${LOGFILE} /var/log/dmesg* > /dev/null 2>&1
-        gzip ${LOGFILE} > /dev/null
-        echo ${LOGFILE}.gz
-    else
-        show_help
-    fi
-elif [ "$1" = "unittest" ] ; then
-    test_unittest "$@"
-
-elif [ "$1" = "config" ] ; then
-    if [ "$2" = "edit" ] ; then
-        if [ "$#" -eq 3 ] ; then
-          TEMP="/tmp/$(basename $0).$$.$RANDOM.tmp"
-          python -c """
-from ovs.extensions.generic.configuration import Configuration
-with open('$TEMP', 'w') as f:
-    if Configuration.exists('$3', raw=True):
-        f.write(Configuration.get('$3', raw=True))
-    else:
-        f.write('')
-"""
-          ${EDITOR:=nano} ${TEMP}
-          python -c """
-from ovs.extensions.generic.configuration import Configuration
-with open('$TEMP', 'r') as f:
-    Configuration.set('$3', f.read(), raw=True)
-"""
-          rm -f ${TEMP}
-        else
-            show_help
-        fi
-    elif [ "$2" = "list" ] ; then
-        python -c """
-from ovs.extensions.generic.configuration import Configuration
-for entry in Configuration.list('$3'):
-    print entry
-"""
-    elif [ "$2" = "list-recursive" ] ; then
-        python -c """
-from ovs.extensions.generic.configuration import Configuration
-for entry in Configuration.list('$3', recursive=True):
-    print entry
-"""
-    elif [ "$2" = "get" ] ; then
-        python -c """
-from ovs.extensions.generic.configuration import Configuration;
-if Configuration.exists('$3', raw=True):
-    print Configuration.get('$3', raw=True)
-"""
-    else
-        show_help
-    fi
-elif [ "$1" = "local_update" ] ; then
-    if [ "$2" = "alba" ] ; then
-        python -c """
-from ovs.update import AlbaComponentUpdater
-from ovs.extensions.generic.system import System
-AlbaComponentUpdater.do_update(System.get_my_machine_id(), True)
-"""
-    elif [ "$2" = "volumedriver" ] ; then
-        python -c """
-from ovs.update import VolumeDriverUpdater
-from ovs.extensions.generic.system import System
-VolumeDriverUpdater.do_update(System.get_my_machine_id(), True)
-"""
-    else
-        show_help
-    fi
-elif [ "$#" -ge 1 ] ; then
-    module=${1}
-    if [ -f /opt/OpenvStorage/scripts/${module}.sh ] ; then
-        shift
-        /opt/OpenvStorage/scripts/${module}.sh $@
-    else
-        show_help
-    fi
-else
-    ipython
-fi
->>>>>>> 39e64aba
+python /opt/OpenvStorage/ovs/cli/entry.py "$@"