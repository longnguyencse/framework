# Copyright (C) 2016 iNuron NV
#
# This file is part of Open vStorage Open Source Edition (OSE),
# as available from
#
#      http://www.openvstorage.org and
#      http://www.openvstorage.com.
#
# This file is free software; you can redistribute it and/or modify it
# under the terms of the GNU Affero General Public License v3 (GNU AGPLv3)
# as published by the Free Software Foundation, in version 3 as it comes
# in the LICENSE.txt file of the Open vStorage OSE distribution.
#
# Open vStorage is distributed in the hope that it will be useful,
# but WITHOUT ANY WARRANTY of any kind.

"""
OVS migration module
"""
import random
import string
import hashlib
from ovs_extensions.packages.packagefactory import PackageFactory


class DALMigrator(object):
    """
    Handles all model related migrations
    """

<<<<<<< HEAD
    identifier = PackageFactory.COMP_MIGRATION_FWK
    THIS_VERSION = 15
=======
    identifier = 'ovs'
    THIS_VERSION = 16
>>>>>>> 5ee0ff74

    def __init__(self):
        """ Init method """
        pass

    @staticmethod
    def migrate(previous_version):
        """
        Migrates from a given version to the current version. It uses 'previous_version' to be smart
        wherever possible, but the code should be able to migrate any version towards the expected version.
        When this is not possible, the code can set a minimum version and raise when it is not met.
        :param previous_version: The previous version from which to start the migration
        :type previous_version: float
        """

        working_version = previous_version

        if working_version == 0:
            # Initial version:
            # * Set the version to THIS RELEASE version
            from ovs.dal.hybrids.user import User
            from ovs.dal.hybrids.group import Group
            from ovs.dal.hybrids.role import Role
            from ovs.dal.hybrids.client import Client
            from ovs.dal.hybrids.j_rolegroup import RoleGroup
            from ovs.dal.hybrids.j_roleclient import RoleClient
            from ovs.dal.hybrids.servicetype import ServiceType
            from ovs.dal.hybrids.branding import Branding

            # Create groups
            admin_group = Group()
            admin_group.name = 'administrators'
            admin_group.description = 'Administrators'
            admin_group.save()
            viewers_group = Group()
            viewers_group.name = 'viewers'
            viewers_group.description = 'Viewers'
            viewers_group.save()

            # Create users
            admin = User()
            admin.username = 'admin'
            admin.password = hashlib.sha256('admin').hexdigest()
            admin.is_active = True
            admin.group = admin_group
            admin.save()

            # Create internal OAuth 2 clients
            admin_pw_client = Client()
            admin_pw_client.ovs_type = 'INTERNAL'
            admin_pw_client.grant_type = 'PASSWORD'
            admin_pw_client.user = admin
            admin_pw_client.save()
            admin_cc_client = Client()
            admin_cc_client.ovs_type = 'INTERNAL'
            admin_cc_client.grant_type = 'CLIENT_CREDENTIALS'
            admin_cc_client.client_secret = ''.join(random.choice(string.ascii_letters +
                                                                  string.digits +
                                                                  '|_=+*#@!/-[]{}<>.?,\'";:~')
                                                    for _ in range(128))
            admin_cc_client.user = admin
            admin_cc_client.save()

            # Create roles
            read_role = Role()
            read_role.code = 'read'
            read_role.name = 'Read'
            read_role.description = 'Can read objects'
            read_role.save()
            write_role = Role()
            write_role.code = 'write'
            write_role.name = 'Write'
            write_role.description = 'Can write objects'
            write_role.save()
            manage_role = Role()
            manage_role.code = 'manage'
            manage_role.name = 'Manage'
            manage_role.description = 'Can manage the system'
            manage_role.save()

            # Attach groups to roles
            mapping = [
                (admin_group, [read_role, write_role, manage_role]),
                (viewers_group, [read_role])
            ]
            for setting in mapping:
                for role in setting[1]:
                    rolegroup = RoleGroup()
                    rolegroup.group = setting[0]
                    rolegroup.role = role
                    rolegroup.save()
                for user in setting[0].users:
                    for role in setting[1]:
                        for client in user.clients:
                            roleclient = RoleClient()
                            roleclient.client = client
                            roleclient.role = role
                            roleclient.save()

            # Add service types
            for service_type_info in [ServiceType.SERVICE_TYPES.MD_SERVER, ServiceType.SERVICE_TYPES.ALBA_PROXY, ServiceType.SERVICE_TYPES.ARAKOON]:
                service_type = ServiceType()
                service_type.name = service_type_info
                service_type.save()

            # Branding
            branding = Branding()
            branding.name = 'Default'
            branding.description = 'Default bootstrap theme'
            branding.css = 'bootstrap-default.min.css'
            branding.productname = 'Open vStorage'
            branding.is_default = True
            branding.save()
            slate = Branding()
            slate.name = 'Slate'
            slate.description = 'Dark bootstrap theme'
            slate.css = 'bootstrap-slate.min.css'
            slate.productname = 'Open vStorage'
            slate.is_default = False
            slate.save()

        # From here on, all actual migration should happen to get to the expected state for THIS RELEASE
<<<<<<< HEAD
        elif working_version < DALMigrator.THIS_VERSION:
=======
        elif working_version < OVSMigrator.THIS_VERSION:
            from ovs.dal.datalist import DataList
>>>>>>> 5ee0ff74
            from ovs.dal.helpers import HybridRunner, Descriptor
            from ovs.dal.hybrids.diskpartition import DiskPartition
            from ovs.dal.hybrids.j_storagedriverpartition import StorageDriverPartition
            from ovs.dal.lists.vpoollist import VPoolList
            from ovs.extensions.generic.configuration import Configuration
            from ovs.extensions.storage.persistentfactory import PersistentFactory

            persistent_client = PersistentFactory.get_client()
            if working_version <= 16:
                # The list caching keys were changed to class|field|list_id instead of class|list_id|field
                persistent_client.delete_prefix(DataList.generate_persistent_cache_key())

            # Migrate unique constraints & indexes
            hybrid_structure = HybridRunner.get_hybrids()
            for class_descriptor in hybrid_structure.values():
                cls = Descriptor().load(class_descriptor).get_object()
                classname = cls.__name__.lower()
                unique_key = 'ovs_unique_{0}_{{0}}_'.format(classname)
                index_prefix = 'ovs_index_{0}|{{0}}|'.format(classname)
                index_key = 'ovs_index_{0}|{{0}}|{{1}}'.format(classname)
                uniques = []
                indexes = []
                # noinspection PyProtectedMember
                for prop in cls._properties:
                    if prop.unique is True and len([k for k in persistent_client.prefix(unique_key.format(prop.name))]) == 0:
                        uniques.append(prop.name)
                    if prop.indexed is True and len([k for k in persistent_client.prefix(index_prefix.format(prop.name))]) == 0:
                        indexes.append(prop.name)
                if len(uniques) > 0 or len(indexes) > 0:
                    prefix = 'ovs_data_{0}_'.format(classname)
                    for key, data in persistent_client.prefix_entries(prefix):
                        for property_name in uniques:
                            ukey = '{0}{1}'.format(unique_key.format(property_name), hashlib.sha1(str(data[property_name])).hexdigest())
                            persistent_client.set(ukey, key)
                        for property_name in indexes:
                            if property_name not in data:
                                continue  # This is the case when there's a new indexed property added.
                            ikey = index_key.format(property_name, hashlib.sha1(str(data[property_name])).hexdigest())
                            index = list(persistent_client.get_multi([ikey], must_exist=False))[0]
                            transaction = persistent_client.begin_transaction()
                            if index is None:
                                persistent_client.assert_value(ikey, None, transaction=transaction)
                                persistent_client.set(ikey, [key], transaction=transaction)
                            elif key not in index:
                                persistent_client.assert_value(ikey, index[:], transaction=transaction)
                                persistent_client.set(ikey, index + [key], transaction=transaction)
                            persistent_client.apply_transaction(transaction)

            # Clean up - removal of obsolete 'cfgdir'
            paths = Configuration.get(key='/ovs/framework/paths')
            if 'cfgdir' in paths:
                paths.pop('cfgdir')
                Configuration.set(key='/ovs/framework/paths', value=paths)

            # Rewrite indices 'alba_proxy' --> 'alba_proxies'
            changes = False
            transaction = persistent_client.begin_transaction()
            for old_key in persistent_client.prefix('ovs_reverseindex_storagedriver'):
                if '|alba_proxy|' in old_key:
                    changes = True
                    new_key = old_key.replace('|alba_proxy|', '|alba_proxies|')
                    persistent_client.set(key=new_key, value=0, transaction=transaction)
                    persistent_client.delete(key=old_key, transaction=transaction)
            if changes is True:
                persistent_client.apply_transaction(transaction=transaction)

            # Introduction of DTL role (Replaces DTL sub_role)
            for vpool in VPoolList.get_vpools():
                for storagedriver in vpool.storagedrivers:
                    for junction_partition_guid in storagedriver.partitions_guids:
                        junction_partition = StorageDriverPartition(junction_partition_guid)
                        if junction_partition.role == DiskPartition.ROLES.WRITE and junction_partition.sub_role == 'DTL':
                            junction_partition.role = DiskPartition.ROLES.DTL
                            junction_partition.sub_role = None
                            junction_partition.save()
                            if DiskPartition.ROLES.DTL not in junction_partition.partition.roles:
                                junction_partition.partition.roles.append(DiskPartition.ROLES.DTL)
                                junction_partition.partition.save()

        return DALMigrator.THIS_VERSION<|MERGE_RESOLUTION|>--- conflicted
+++ resolved
@@ -28,13 +28,8 @@
     Handles all model related migrations
     """
 
-<<<<<<< HEAD
     identifier = PackageFactory.COMP_MIGRATION_FWK
-    THIS_VERSION = 15
-=======
-    identifier = 'ovs'
     THIS_VERSION = 16
->>>>>>> 5ee0ff74
 
     def __init__(self):
         """ Init method """
@@ -157,12 +152,8 @@
             slate.save()
 
         # From here on, all actual migration should happen to get to the expected state for THIS RELEASE
-<<<<<<< HEAD
         elif working_version < DALMigrator.THIS_VERSION:
-=======
-        elif working_version < OVSMigrator.THIS_VERSION:
             from ovs.dal.datalist import DataList
->>>>>>> 5ee0ff74
             from ovs.dal.helpers import HybridRunner, Descriptor
             from ovs.dal.hybrids.diskpartition import DiskPartition
             from ovs.dal.hybrids.j_storagedriverpartition import StorageDriverPartition
