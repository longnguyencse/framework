# Copyright (C) 2016 iNuron NV
#
# This file is part of Open vStorage Open Source Edition (OSE),
# as available from
#
#      http://www.openvstorage.org and
#      http://www.openvstorage.com.
#
# This file is free software; you can redistribute it and/or modify it
# under the terms of the GNU Affero General Public License v3 (GNU AGPLv3)
# as published by the Free Software Foundation, in version 3 as it comes
# in the LICENSE.txt file of the Open vStorage OSE distribution.
#
# Open vStorage is distributed in the hope that it will be useful,
# but WITHOUT ANY WARRANTY of any kind.

"""
VPool module
"""

import time
from ovs.constants.storagedriver import VOLDRV_DTL_MANUAL_MODE, VOLDRV_DTL_ASYNC
from ovs.constants.vpool import STATUS_DELETING, STATUS_EXTENDING, STATUS_FAILURE, STATUS_INSTALLING, STATUS_RUNNING, STATUS_SHRINKING
from ovs.dal.dataobject import DataObject
from ovs.dal.structures import Dynamic, Property
from ovs_extensions.constants.vpools import MDS_CONFIG_PATH
from ovs.extensions.generic.configuration import Configuration, NotFoundException
from ovs.extensions.storageserver.storagedriver import ClusterRegistryClient, StorageDriverClient, ObjectRegistryClient, StorageDriverConfiguration,\
    LocalStorageRouterClient
from ovs.extensions.storageserver.storagedriverconfig import StorageDriverConfig

class VPool(DataObject):
    """
    The VPool class represents a vPool. A vPool is a Virtual Storage Pool, a Filesystem, used to
    deploy vDisks. a vPool can span multiple Storage Drivers and connects to a single Storage BackendType.
    """
<<<<<<< HEAD
    STATUSES = DataObject.enumerator('Status', ['DELETING', 'EXTENDING', 'FAILURE', 'INSTALLING', 'RUNNING', 'SHRINKING'])
=======
    _logger = Logger('hybrids')

    STATUSES = DataObject.enumerator('Status', [STATUS_RUNNING, STATUS_SHRINKING, STATUS_INSTALLING, STATUS_FAILURE, STATUS_DELETING, STATUS_EXTENDING])
>>>>>>> 6bb86096
    CACHES = DataObject.enumerator('Cache', {'BLOCK': 'block',
                                             'FRAGMENT': 'fragment'})

    __properties = [Property('name', str, unique=True, indexed=True, doc='Name of the vPool'),
                    Property('description', str, mandatory=False, doc='Description of the vPool'),
                    Property('login', str, mandatory=False, doc='Login/Username for the Storage BackendType.'),
                    Property('password', str, mandatory=False, doc='Password for the Storage BackendType.'),
                    Property('connection', str, mandatory=False, doc='Connection (IP, URL, Domain name, Zone, ...) for the Storage BackendType.'),
                    Property('metadata', dict, mandatory=False, doc='Metadata for the backends, as used by the Storage Drivers.'),
                    Property('rdma_enabled', bool, default=False, doc='Has the vpool been configured to use RDMA for DTL transport, which is only possible if all storagerouters are RDMA capable'),
                    Property('status', STATUSES.keys(), doc='Status of the vPool'),
                    Property('metadata_store_bits', int, mandatory=False, doc='StorageDrivers deployed for this vPool will make use of this amount of metadata store bits')]
    __relations = []
    __dynamics = [Dynamic('configuration', dict, 3600),
                  Dynamic('statistics', dict, 4),
                  Dynamic('identifier', str, 120),
                  Dynamic('extensible', tuple, 60),
                  Dynamic('volume_potentials', dict, 60)]
    _fixed_properties = ['storagedriver_client', 'objectregistry_client', 'clusterregistry_client']

    def __init__(self, *args, **kwargs):
        """
        Initializes a vPool, setting up its additional helpers
        """
        DataObject.__init__(self, *args, **kwargs)
        self._frozen = False
        self._storagedriver_client = None
        self._objectregistry_client = None
        self._clusterregistry_client = None
        self._frozen = True

    @property
    def storagedriver_client(self):
        """
        Client used for communication between Storage Driver and framework
        :return: StorageDriverClient
        """
        if self._storagedriver_client is None:
            self.reload_client('storagedriver')
        return self._storagedriver_client

    @property
    def objectregistry_client(self):
        """
        Client used for communication between Storage Driver OR and framework
        :return: ObjectRegistryClient
        """
        if self._objectregistry_client is None:
            self.reload_client('objectregistry')
        return self._objectregistry_client

    @property
    def clusterregistry_client(self):
        """
        Client used for making changes to the StorageDriver's Cluster Registry
        :return: ClusterRegistry client
        """
        if self._clusterregistry_client is None:
            self.reload_client('clusterregistry')
        return self._clusterregistry_client

    def reload_client(self, client):
        """
        Reloads the StorageDriverClient, ObjectRegistryClient or ClusterRegistry client
        """
        self._frozen = False
        if client == 'storagedriver':
            self._storagedriver_client = StorageDriverClient.load(self)
        elif client == 'objectregistry':
            self._objectregistry_client = ObjectRegistryClient.load(self)
        elif client == 'clusterregistry':
            self._clusterregistry_client = ClusterRegistryClient.load(self)
        self._frozen = True

    def _configuration(self):
        """
        VPool configuration
        """
        if not self.storagedrivers or not self.storagedrivers[0].storagerouter:
            return {}

        storagedriver_config = StorageDriverConfiguration(self.guid, self.storagedrivers[0].storagedriver_id).configuration # type: StorageDriverConfig

        file_system = storagedriver_config.filesystem_config
        volume_manager = storagedriver_config.volume_manager_config

        dtl_host = file_system.fs_dtl_host
        dtl_mode = file_system.fs_dtl_mode or  VOLDRV_DTL_ASYNC
        dtl_config_mode = file_system.fs_dtl_config_mode
        dtl_transport = storagedriver_config.dtl_config.dtl_transport
        cluster_size = volume_manager.default_cluster_size / 1024
        tlog_multiplier = volume_manager.number_of_scos_in_tlog
        non_disposable_sco_factor = volume_manager.non_disposable_scos_factor
        sco_multiplier = storagedriver_config.vrouter_config.vrouter_sco_multiplier

        sco_size = sco_multiplier * cluster_size / 1024  # SCO size is in MiB ==> SCO multiplier * cluster size (4 KiB by default)
        write_buffer = tlog_multiplier * sco_size * non_disposable_sco_factor
        dtl_enabled = not (dtl_config_mode == VOLDRV_DTL_MANUAL_MODE and dtl_host == '')

        try:
            mds_config = Configuration.get(MDS_CONFIG_PATH.format(self.guid))
        except NotFoundException:
            mds_config = {}

        return {'sco_size': sco_size,
                'dtl_mode': StorageDriverClient.REVERSE_DTL_MODE_MAP[dtl_mode] if dtl_enabled is True else 'no_sync',
                'mds_config': mds_config,
                'dtl_enabled': dtl_enabled,
                'cluster_size': cluster_size,
                'write_buffer': write_buffer,
                'dtl_transport': StorageDriverClient.REVERSE_DTL_TRANSPORT_MAP[dtl_transport],
                'dtl_config_mode': dtl_config_mode,
                'tlog_multiplier': tlog_multiplier}

    def _statistics(self, dynamic):
        """
        Aggregates the Statistics (IOPS, Bandwidth, ...) of each vDisk served by the vPool.
        """
        from ovs.dal.hybrids.vdisk import VDisk
        statistics = {}
        for storagedriver in self.storagedrivers:
            for key, value in storagedriver.fetch_statistics().iteritems():
                if isinstance(value, dict):
                    if key not in statistics:
                        statistics[key] = {}
                        for subkey, subvalue in value.iteritems():
                            if subkey not in statistics[key]:
                                statistics[key][subkey] = 0
                            statistics[key][subkey] += subvalue
                else:
                    if key not in statistics:
                        statistics[key] = 0
                    statistics[key] += value
        statistics['timestamp'] = time.time()
        VDisk.calculate_delta(self._key, dynamic, statistics)
        return statistics

    def _identifier(self):
        """
        An identifier of this vPool in its current configuration state
        """
        return '{0}_{1}'.format(self.guid, '_'.join(self.storagedrivers_guids))

    def _extensible(self):
        """
        Verifies whether this vPool can be extended or not
        """
        reasons = []
        if self.status != VPool.STATUSES.RUNNING:
            reasons.append('non_running')
        if self.metadata_store_bits is None:
            reasons.append('voldrv_missing_info')
        return len(reasons) == 0, reasons

    def _volume_potentials(self):
        # type: () -> Dict[str, int]
        """
        Get an overview of all volume potentials for every Storagedriver in this vpool
        A possible -1 can be returned for the volume potential which indicates that the potential could not be retrieved
        :return: The overview with the volume potential
        :rtype: dict
        """
        volume_potentials = {}
        for storagedriver in self.storagedrivers:
            volume_potential = -1
            try:
                std_config = StorageDriverConfiguration(storagedriver.vpool_guid, storagedriver.storagedriver_id)
                client = LocalStorageRouterClient(std_config.remote_path)
                volume_potential = client.volume_potential(str(storagedriver.storagedriver_id))
            except Exception:
                self._logger.exception('Unable to retrieve configuration for storagedriver {0}'.format(storagedriver.storagedriver_id))
            volume_potentials[storagedriver.storagerouter.guid] = volume_potential
        return volume_potentials<|MERGE_RESOLUTION|>--- conflicted
+++ resolved
@@ -34,13 +34,7 @@
     The VPool class represents a vPool. A vPool is a Virtual Storage Pool, a Filesystem, used to
     deploy vDisks. a vPool can span multiple Storage Drivers and connects to a single Storage BackendType.
     """
-<<<<<<< HEAD
-    STATUSES = DataObject.enumerator('Status', ['DELETING', 'EXTENDING', 'FAILURE', 'INSTALLING', 'RUNNING', 'SHRINKING'])
-=======
-    _logger = Logger('hybrids')
-
     STATUSES = DataObject.enumerator('Status', [STATUS_RUNNING, STATUS_SHRINKING, STATUS_INSTALLING, STATUS_FAILURE, STATUS_DELETING, STATUS_EXTENDING])
->>>>>>> 6bb86096
     CACHES = DataObject.enumerator('Cache', {'BLOCK': 'block',
                                              'FRAGMENT': 'fragment'})
 
