--- conflicted
+++ resolved
@@ -19,22 +19,15 @@
 """
 
 import copy
-<<<<<<< HEAD
 import logging
 from ovs_extensions.constants import is_unittest_mode
-=======
 from ovs.constants.storagedriver import VOLDRV_DTL_SYNC, VOLDRV_DTL_ASYNC, VOLDRV_DTL_TRANSPORT_TCP, VOLDRV_DTL_TRANSPORT_RSOCKET, \
     FRAMEWORK_DTL_SYNC, FRAMEWORK_DTL_ASYNC, FRAMEWORK_DTL_NO_SYNC, FRAMEWORK_DTL_TRANSPORT_TCP, FRAMEWORK_DTL_TRANSPORT_RSOCKET
->>>>>>> 6bb86096
 from ovs_extensions.constants.vpools import HOSTS_CONFIG_PATH
 from ovs.extensions.db.arakooninstaller import ArakoonClusterConfig
 from ovs.extensions.generic.configuration import Configuration
 from ovs_extensions.generic.remote import remote
-<<<<<<< HEAD
-=======
 from ovs.extensions.storageserver.storagedriverconfig import StorageDriverConfig
-from volumedriver.storagerouter import storagerouterclient
->>>>>>> 6bb86096
 
 # Import below classes so the rest of the framework can always import from this module:
 # * We can inject mocks easier without having to make changes everywhere
@@ -319,11 +312,6 @@
         """
 
         self._key = HOSTS_CONFIG_PATH.format(vpool_guid, storagedriver_id)
-<<<<<<< HEAD
-        self._dirty_entries = []
-=======
-        self._logger = OVSLogger('extensions')
->>>>>>> 6bb86096
 
         self.remote_path = Configuration.get_configuration_path(self._key).strip('/')
         # Load configuration
