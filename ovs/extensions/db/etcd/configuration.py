# Copyright 2016 iNuron NV
#
# Licensed under the Apache License, Version 2.0 (the "License");
# you may not use this file except in compliance with the License.
# You may obtain a copy of the License at
#
#     http://www.apache.org/licenses/LICENSE-2.0
#
# Unless required by applicable law or agreed to in writing, software
# distributed under the License is distributed on an "AS IS" BASIS,
# WITHOUT WARRANTIES OR CONDITIONS OF ANY KIND, either express or implied.
# See the License for the specific language governing permissions and
# limitations under the License.

"""
Generic module for managing configuration in Etcd
"""

import copy
import etcd
import json
import time
import random
import signal
import string
import unittest
from itertools import groupby
from ovs.log.logHandler import LogHandler
try:
    from requests.packages.urllib3 import disable_warnings
except ImportError:
    import requests
    try:
        reload(requests)  # Required for 2.6 > 2.7 upgrade (new requests.packages module)
    except ImportError:
        pass  # So, this reload fails because of some FileNodeWarning that can't be found. But it did reload. Yay.
    from requests.packages.urllib3 import disable_warnings
from requests.packages.urllib3.exceptions import InsecurePlatformWarning
from requests.packages.urllib3.exceptions import InsecureRequestWarning
from requests.packages.urllib3.exceptions import SNIMissingWarning


def log_slow_calls(f):
    """
    Wrapper to print duration when call takes > 1s
    :param f: Function to wrap
    :return: Wrapped function
    """
    logger = LogHandler.get('extensions', name='etcdconfiguration')

    def new_function(*args, **kwargs):
        """
        Execute function
        :return: Function output
        """
        start = time.time()
        try:
            return f(*args, **kwargs)
        finally:
            key_info = ''
            if 'key' in kwargs:
                key_info = ' (key: {0})'.format(kwargs['key'])
            elif len(args) > 0:
                key_info = ' (key: {0})'.format(args[0])
            duration = time.time() - start
            if duration > 1:
                logger.warning('Call to {0}{1} took {2}s'.format(f.__name__, key_info, duration))
    new_function.__name__ = f.__name__
    new_function.__module__ = f.__module__
    return new_function


class EtcdConfiguration(object):
    """
    Configuration class using Etcd.

    Uses a special key format to specify the path within etcd, and specify a path inside the json data
    object that might be stored inside the etcd key.
    key  = <etcd path>[|<json path>]
    etcd path = slash-delimited path
    json path = dot-delimited path

    Examples:
        > EtcdConfiguration.set('/foo', 1)
        > print EtcdConfiguration.get('/foo')
        < 1
        > EtcdConfiguration.set('/foo', {'bar': 1})
        > print EtcdConfiguration.get('/foo')
        < {u'bar': 1}
        > print EtcdConfiguration.get('/foo|bar')
        < 1
        > EtcdConfiguration.set('/bar|a.b', 'test')
        > print EtcdConfiguration.get('/bar')
        < {u'a': {u'b': u'test'}}
    """
    _unittest_data = {}
    base_config = {'cluster_id': None,
                   'external_etcd': None,
                   'plugins/installed': {'backends': [],
                                         'generic': []},
                   'paths': {'cfgdir': '/opt/OpenvStorage/config',
                             'basedir': '/opt/OpenvStorage',
                             'ovsdb': '/opt/OpenvStorage/db'},
                   'support': {'enablesupport': False,
                               'enabled': True,
                               'interval': 60},
                   'storagedriver': {'mds_safety': 2,
                                     'mds_tlogs': 100,
                                     'mds_maxload': 75},
                   'webapps': {'html_endpoint': '/',
                               'oauth2': {'mode': 'local'}}}

    disable_warnings(InsecurePlatformWarning)
    disable_warnings(InsecureRequestWarning)
    disable_warnings(SNIMissingWarning)

    def __init__(self):
        """
        Dummy init method
        """
        _ = self

    @staticmethod
    def get(key, raw=False):
        """
        Get value from etcd
        :param key: Key to get
        :param raw: Raw data if True else json format
        :return: Value for key
        """
        key_entries = key.split('|')
        data = EtcdConfiguration._get(key_entries[0], raw)
        if len(key_entries) == 1:
            return data
        temp_data = data
        for entry in key_entries[1].split('.'):
            temp_data = temp_data[entry]
        return temp_data

    @staticmethod
    def set(key, value, raw=False):
        """
        Set value in etcd
        :param key: Key to store
        :param value: Value to store
        :param raw: Raw data if True else json format
        :return: None
        """
        key_entries = key.split('|')
        if len(key_entries) == 1:
            EtcdConfiguration._set(key_entries[0], value, raw)
            return
        try:
            data = EtcdConfiguration._get(key_entries[0], raw)
        except etcd.EtcdKeyNotFound:
            data = {}
        temp_config = data
        entries = key_entries[1].split('.')
        for entry in entries[:-1]:
            if entry in temp_config:
                temp_config = temp_config[entry]
            else:
                temp_config[entry] = {}
                temp_config = temp_config[entry]
        temp_config[entries[-1]] = value
        EtcdConfiguration._set(key_entries[0], data, raw)

    @staticmethod
    def delete(key, remove_root=False, raw=False):
        """
        Delete key - value from etcd
        :param key: Key to delete
        :param remove_root: Remove root
        :param raw: Raw data if True else json format
        :return: None
        """
        key_entries = key.split('|')
        if len(key_entries) == 1:
            EtcdConfiguration._delete(key_entries[0], recursive=True)
            return
        data = EtcdConfiguration._get(key_entries[0], raw)
        temp_config = data
        entries = key_entries[1].split('.')
        if len(entries) > 1:
            for entry in entries[:-1]:
                if entry in temp_config:
                    temp_config = temp_config[entry]
                else:
                    temp_config[entry] = {}
                    temp_config = temp_config[entry]
            del temp_config[entries[-1]]
        if len(entries) == 1 and remove_root is True:
            del data[entries[0]]
        EtcdConfiguration._set(key_entries[0], data, raw)

    @staticmethod
    def exists(key, raw=False):
        """
        Check if key exists in etcd
        :param key: Key to check
        :param raw: Process raw data
        :return: True if exists
        """
        try:
            EtcdConfiguration.get(key, raw)
            return True
        except (KeyError, etcd.EtcdKeyNotFound):
            return False

    @staticmethod
    def dir_exists(key):
        """
        Check if directory exists in etcd
        :param key: Directory to check
        :return: True if exists
        """
        return EtcdConfiguration._dir_exists(key)

    @staticmethod
    def list(key):
        """
        List all keys in tree
        :param key: Key to list
        :return: Generator object
        """
        return EtcdConfiguration._list(key)

    @staticmethod
    def initialize_host(host_id, port_info=None):
        """
        Initialize keys when setting up a host
        :param host_id: ID of the host
        :type host_id: str

        :param port_info: Information about ports to be used
        :type port_info: dict

        :return: None
        """
        if EtcdConfiguration.exists('/ovs/framework/hosts/{0}/setupcompleted'.format(host_id)):
            return
        if port_info is None:
            port_info = {}

        mds_port_range = port_info.get('mds', [26300, 26399])
        arakoon_start_port = port_info.get('arakoon', 26400)
        storagedriver_port_range = port_info.get('storagedriver', [26200, 26299])

        host_config = {'storagedriver': {'rsp': '/var/rsp',
                                         'vmware_mode': 'ganesha'},
                       'ports': {'storagedriver': [storagedriver_port_range],
                                 'mds': [mds_port_range],
                                 'arakoon': [arakoon_start_port]},
                       'setupcompleted': False,
                       'versions': {'ovs': 4},
                       'type': 'UNCONFIGURED'}
        for key, value in host_config.iteritems():
            EtcdConfiguration._set('/ovs/framework/hosts/{0}/{1}'.format(host_id, key), value, raw=False)

    @staticmethod
    def initialize(external_etcd=None, logging_target=None):
        """
        Initialize general keys for all hosts in cluster
        :param external_etcd: ETCD runs on another host outside the cluster
        :param logging_target: Configures (overwrites) logging configuration
        """
        cluster_id = ''.join(random.choice(string.ascii_letters + string.digits) for _ in range(16))
        if EtcdConfiguration.exists('/ovs/framework/cluster_id'):
            return
<<<<<<< HEAD
        base_config = {'/cluster_id': cluster_id,
                       '/external_etcd': external_etcd,
                       '/registered': False,
                       '/memcache': {'endpoints': []},
                       '/messagequeue': {'endpoints': [],
                                         'protocol': 'amqp',
                                         'user': 'ovs',
                                         'port': 5672,
                                         'password': '0penv5tor4ge',
                                         'queues': {'storagedriver': 'volumerouter'}},
                       '/plugins/installed': {'backends': [],
                                              'generic': []},
                       '/stores': {'persistent': 'pyrakoon',
                                   'volatile': 'memcache'},
                       '/paths': {'cfgdir': '/opt/OpenvStorage/config',
                                  'basedir': '/opt/OpenvStorage',
                                  'ovsdb': '/opt/OpenvStorage/db'},
                       '/support': {'enablesupport': False,
                                    'enabled': True,
                                    'interval': 60},
                       '/storagedriver': {'mds_safety': 2,
                                          'mds_tlogs': 100,
                                          'mds_maxload': 75},
                       '/webapps': {'html_endpoint': '/',
                                    'oauth2': {'mode': 'local'}},
                       '/logging': {'type': 'console'}}
        if logging_target is not None:
            base_config['/logging'] = logging_target
        for key, value in base_config.iteritems():
=======

        messagequeue_cfg = {'endpoints': [],
                            'metadata': {'internal': True},
                            'protocol': 'amqp',
                            'user': 'ovs',
                            'password': '0penv5tor4ge',
                            'queues': {'storagedriver': 'volumerouter'}}

        base_cfg = copy.deepcopy(EtcdConfiguration.base_config)
        base_cfg.update({'cluster_id': cluster_id,
                         'external_etcd': external_etcd,
                         'arakoon_clusters': {},
                         'stores': {'persistent': 'pyrakoon',
                                    'volatile': 'memcache'},
                         'messagequeue': {'protocol': 'amqp',
                                          'queues': {'storagedriver': 'volumerouter'}}})

        if EtcdConfiguration.exists('/ovs/framework/memcache') is False:
            base_cfg['memcache'] = {'endpoints': [],
                                    'metadata': {'internal': True}}
        if EtcdConfiguration.exists('/ovs/framework/messagequeue') is False:
            base_cfg['messagequeue'] = messagequeue_cfg
        else:
            messagequeue_info = EtcdConfiguration.get('/ovs/framework/messagequeue')
            for key, value in messagequeue_cfg.iteritems():
                if key not in messagequeue_info:
                    base_cfg['messagequeue'][key] = value
        for key, value in base_cfg.iteritems():
>>>>>>> 9fa0267b
            EtcdConfiguration._set('/ovs/framework/{0}'.format(key), value, raw=False)

    @staticmethod
    @log_slow_calls
    def _dir_exists(key):
        key = EtcdConfiguration._coalesce_dashes(key=key)

        # Unittests
        if hasattr(unittest, 'running_tests') and getattr(unittest, 'running_tests') is True:
            stripped_key = key.strip('/')
            current_dict = EtcdConfiguration._unittest_data
            for part in stripped_key.split('/'):
                if part not in current_dict or not isinstance(current_dict[part], dict):
                    return False
                current_dict = current_dict[part]
            return True

        # Real implementation
        try:
            client = EtcdConfiguration._get_client()
            return client.get(key).dir
        except (KeyError, etcd.EtcdKeyNotFound):
            return False

    @staticmethod
    @log_slow_calls
    def _list(key):
        key = EtcdConfiguration._coalesce_dashes(key=key)

        # Unittests
        if hasattr(unittest, 'running_tests') and getattr(unittest, 'running_tests') is True:
            data = EtcdConfiguration._unittest_data
            ends_with_dash = key.endswith('/')
            starts_with_dash = key.startswith('/')
            stripped_key = key.strip('/')
            for part in stripped_key.split('/'):
                if part not in data:
                    raise etcd.EtcdKeyNotFound('Key not found: {0}'.format(key))
                data = data[part]
            if data:
                for sub_key in data:
                    if ends_with_dash is True:
                        yield '/{0}/{1}'.format(stripped_key, sub_key)
                    else:
                        yield sub_key if starts_with_dash is True else '/{0}'.format(sub_key)
            elif starts_with_dash is False or ends_with_dash is True:
                yield '/{0}'.format(stripped_key)
            return

        # Real implementation
        client = EtcdConfiguration._get_client()
        for child in client.get(key).children:
            if child.key is not None and child.key != key:
                yield child.key.replace('{0}/'.format(key), '')

    @staticmethod
    @log_slow_calls
    def _delete(key, recursive):
        key = EtcdConfiguration._coalesce_dashes(key=key)

        # Unittests
        if hasattr(unittest, 'running_tests') and getattr(unittest, 'running_tests') is True:
            stripped_key = key.strip('/')
            data = EtcdConfiguration._unittest_data
            for part in stripped_key.split('/')[:-1]:
                if part not in data:
                    raise etcd.EtcdKeyNotFound('Key not found : {0}'.format(key))
                data = data[part]
            key_to_remove = stripped_key.split('/')[-1]
            if key_to_remove in data:
                del data[key_to_remove]
            return

        # Real implementation
        client = EtcdConfiguration._get_client()
        client.delete(key, recursive=recursive)

    @staticmethod
    @log_slow_calls
    def _get(key, raw):
        key = EtcdConfiguration._coalesce_dashes(key=key)

        # Unittests
        if hasattr(unittest, 'running_tests') and getattr(unittest, 'running_tests') is True:
            if key in ['', '/']:
                return
            stripped_key = key.strip('/')
            data = EtcdConfiguration._unittest_data
            for part in stripped_key.split('/')[:-1]:
                if part not in data:
                    raise etcd.EtcdKeyNotFound('Key not found : {0}'.format(key))
                data = data[part]
            last_part = stripped_key.split('/')[-1]
            if last_part not in data:
                raise etcd.EtcdKeyNotFound('Key not found : {0}'.format(key))
            data = data[last_part]
            if isinstance(data, dict):
                data = None
        else:
            # Real implementation
            client = EtcdConfiguration._get_client()
            data = client.read(key).value

        if raw is True:
            return data
        return json.loads(data)

    @staticmethod
    @log_slow_calls
    def _set(key, value, raw):
        key = EtcdConfiguration._coalesce_dashes(key=key)
        data = value
        if raw is False:
            data = json.dumps(value)

        # Unittests
        if hasattr(unittest, 'running_tests') and getattr(unittest, 'running_tests') is True:
            stripped_key = key.strip('/')
            ut_data = EtcdConfiguration._unittest_data
            for part in stripped_key.split('/')[:-1]:
                if part not in ut_data:
                    ut_data[part] = {}
                ut_data = ut_data[part]

            ut_data[stripped_key.split('/')[-1]] = data
            return

        # Real implementation
        client = EtcdConfiguration._get_client()
        client.write(key, data)
        try:
            def _escape(*args, **kwargs):
                _ = args, kwargs
                raise RuntimeError()
            from ovs.extensions.storage.persistentfactory import PersistentFactory
            client = PersistentFactory.get_client()
            signal.signal(signal.SIGALRM, _escape)
            signal.alarm(0.5)  # Wait only 0.5 seconds. This is a backup and should not slow down the system
            client.set(key, value)
            signal.alarm(0)
        except:
            pass

    @staticmethod
    def _get_client():
        return etcd.Client(port=2379, use_proxies=True)

    @staticmethod
    def _coalesce_dashes(key):
        """
        Remove multiple dashes, eg: //ovs//framework/ becomes /ovs/framework/
        :param key: Key to convert
        :type key: str

        :return: Key without multiple dashes after one another
        :rtype: str
        """
        return ''.join(k if k == '/' else ''.join(group) for k, group in groupby(key))<|MERGE_RESOLUTION|>--- conflicted
+++ resolved
@@ -267,37 +267,6 @@
         cluster_id = ''.join(random.choice(string.ascii_letters + string.digits) for _ in range(16))
         if EtcdConfiguration.exists('/ovs/framework/cluster_id'):
             return
-<<<<<<< HEAD
-        base_config = {'/cluster_id': cluster_id,
-                       '/external_etcd': external_etcd,
-                       '/registered': False,
-                       '/memcache': {'endpoints': []},
-                       '/messagequeue': {'endpoints': [],
-                                         'protocol': 'amqp',
-                                         'user': 'ovs',
-                                         'port': 5672,
-                                         'password': '0penv5tor4ge',
-                                         'queues': {'storagedriver': 'volumerouter'}},
-                       '/plugins/installed': {'backends': [],
-                                              'generic': []},
-                       '/stores': {'persistent': 'pyrakoon',
-                                   'volatile': 'memcache'},
-                       '/paths': {'cfgdir': '/opt/OpenvStorage/config',
-                                  'basedir': '/opt/OpenvStorage',
-                                  'ovsdb': '/opt/OpenvStorage/db'},
-                       '/support': {'enablesupport': False,
-                                    'enabled': True,
-                                    'interval': 60},
-                       '/storagedriver': {'mds_safety': 2,
-                                          'mds_tlogs': 100,
-                                          'mds_maxload': 75},
-                       '/webapps': {'html_endpoint': '/',
-                                    'oauth2': {'mode': 'local'}},
-                       '/logging': {'type': 'console'}}
-        if logging_target is not None:
-            base_config['/logging'] = logging_target
-        for key, value in base_config.iteritems():
-=======
 
         messagequeue_cfg = {'endpoints': [],
                             'metadata': {'internal': True},
@@ -313,7 +282,8 @@
                          'stores': {'persistent': 'pyrakoon',
                                     'volatile': 'memcache'},
                          'messagequeue': {'protocol': 'amqp',
-                                          'queues': {'storagedriver': 'volumerouter'}}})
+                                          'queues': {'storagedriver': 'volumerouter'}},
+                         '/logging': {'type': 'console'}})
 
         if EtcdConfiguration.exists('/ovs/framework/memcache') is False:
             base_cfg['memcache'] = {'endpoints': [],
@@ -326,7 +296,6 @@
                 if key not in messagequeue_info:
                     base_cfg['messagequeue'][key] = value
         for key, value in base_cfg.iteritems():
->>>>>>> 9fa0267b
             EtcdConfiguration._set('/ovs/framework/{0}'.format(key), value, raw=False)
 
     @staticmethod
