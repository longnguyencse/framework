--- conflicted
+++ resolved
@@ -395,23 +395,16 @@
             config.write_config()
 
             # Create dirs as root because mountpoint /mnt/cache1 is typically owned by root
-<<<<<<< HEAD
             abs_paths = {node.tlog_dir, node.home}  # That's a set
             if node.log_sinks.startswith('/'):
                 abs_paths.add(os.path.dirname(os.path.abspath(node.log_sinks)))
             if node.crash_log_sinks.startswith('/'):
                 abs_paths.add(os.path.dirname(os.path.abspath(node.crash_log_sinks)))
             abs_paths = list(abs_paths)
-            root_client.dir_create(abs_paths)
-            root_client.dir_chmod(abs_paths, 0755, recursive=True)
-            root_client.dir_chown(abs_paths, 'ovs', 'ovs', recursive=True)
-=======
-            abs_paths = [node.log_dir, node.tlog_dir, node.home]
             if not root_client.dir_exists(abs_paths):
                 root_client.dir_create(abs_paths)
                 root_client.dir_chmod(abs_paths, 0755, recursive=True)
                 root_client.dir_chown(abs_paths, 'ovs', 'ovs', recursive=True)
->>>>>>> b2d90756
 
             # Creates services for/on all nodes in the config
             base_name = 'ovs-arakoon'
