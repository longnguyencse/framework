--- conflicted
+++ resolved
@@ -894,18 +894,14 @@
 
     @staticmethod
     def build_client(config):
-<<<<<<< HEAD
         """
         Build the ArakoonClient object with all configured nodes in the cluster
         :param config: Configuration on which to base the client
         :type config: ArakoonClientConfig
-        :return: The newly generated ArakoonClient
-        :rtype: ArakoonClient
-        """
-        from ovs.extensions.db.arakoon.pyrakoon.pyrakoon.compat import ArakoonClient, ArakoonClientConfig
-=======
+        :return: The newly generated PyrakoonClient
+        :rtype: PyrakoonClient
+        """
         from ovs.extensions.db.arakoon.pyrakoon.client import PyrakoonClient
->>>>>>> ff019dc5
         nodes = {}
         for node in config.nodes:
             nodes[node.name] = ([node.ip], node.client_port)
