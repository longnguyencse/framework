# Copyright (C) 2016 iNuron NV
#
# This file is part of Open vStorage Open Source Edition (OSE),
# as available from
#
#      http://www.openvstorage.org and
#      http://www.openvstorage.com.
#
# This file is free software; you can redistribute it and/or modify it
# under the terms of the GNU Affero General Public License v3 (GNU AGPLv3)
# as published by the Free Software Foundation, in version 3 as it comes
# in the LICENSE.txt file of the Open vStorage OSE distribution.
#
# Open vStorage is distributed in the hope that it will be useful,
# but WITHOUT ANY WARRANTY of any kind.

"""
Debian Package module
"""

import time
from subprocess import check_output, CalledProcessError
from ovs.extensions.generic.toolbox import Toolbox
from ovs.log.log_handler import LogHandler


class DebianPackage(object):
    """
    Contains all logic related to Debian packages (used in e.g. Debian, Ubuntu)
    """

    APT_CONFIG_STRING = '-o Dir::Etc::sourcelist="sources.list.d/ovsaptrepo.list"'
    _logger = LogHandler.get('lib', name='package-manager-debian')

    @staticmethod
<<<<<<< HEAD
    def get_installed_versions(client=None, package_names=None):
        """
        Retrieve currently installed versions of all packages
        :param client: Client on which to check the installed versions
        :type client: SSHClient
        :param package_names: Name of the packages to check
        :type package_names: list
        :return: Package installed versions
        :rtype: dict
        """
        versions = {}
        if package_names is None:
            package_names = DebianPackage.OVS_PACKAGE_NAMES
        for package_name in package_names:
            command = "dpkg -s {0} | grep Version | awk '{{print $2}}'".format(package_name)
            if client is None:
                versions[package_name] = check_output(command, shell=True).strip()
            else:
                versions[package_name] = client.run(command).strip()
        return versions
=======
    def _get_version(package_name, client):
        command = "dpkg -s {0} 2> /dev/null | grep Version | cut -d ' ' -f 2".format(package_name)
        if client is None:
            return check_output(command, shell=True).strip()
        return client.run(command, allow_insecure=True).strip()

    @staticmethod
    def _get_installed_candidate_version(package_name, client):
        installed = None
        candidate = None
        for line in client.run(['apt-cache', 'policy', package_name, DebianPackage.APT_CONFIG_STRING]).splitlines():
            line = line.strip()
            if line.startswith('Installed:'):
                installed = Toolbox.remove_prefix(line, 'Installed:').strip()
            elif line.startswith('Candidate:'):
                candidate = Toolbox.remove_prefix(line, 'Candidate:').strip()
            if installed is not None and candidate is not None:
                break
        return installed if installed != '(none)' else None, candidate if candidate != '(none)' else None
>>>>>>> 1727d574

    @staticmethod
    def get_candidate_versions(client, package_names):
        """
        Retrieve the versions candidate for installation of all packages
        :param client: Root client on which to check the candidate versions
        :type client: SSHClient
        :param package_names: Name of the packages to check
        :type package_names: list
        :return: Package candidate versions
        :rtype: dict
        """
        DebianPackage.update(client=client)
        versions = {}
        for package_name in package_names:
            versions[package_name] = ''
            for line in client.run('apt-cache policy {0} {1}'.format(package_name, DebianPackage.APT_CONFIG_STRING)).splitlines():
                line = line.strip()
                if line.startswith('Candidate:'):
                    candidate = Toolbox.remove_prefix(line, 'Candidate:').strip()
                    if candidate == '(none)':
                        candidate = ''
                    versions[package_name] = candidate
                    break
        return versions

    @staticmethod
    def install(package_name, client, force=False):
        """
        Install the specified package
        :param package_name: Name of the package to install
        :type package_name: str
        :param client: Root client on which to execute the installation of the package
        :type client: SSHClient
        :param force: Flag indicating to use the '--force-yes' flag
        :type force: bool
        :return: None
        """
        if client.username != 'root':
            raise RuntimeError('Only the "root" user can install packages')

        force_text = '--force-yes' if force is True else ''
        counter = 0
        max_counter = 5
        last_exception = None
        success = False
        while counter < max_counter:
            counter += 1
            try_again = ', trying again' if counter < max_counter else ''
            try:
                client.run(['apt-get', 'install', '-y', force_text, package_name])
                installed, candidate = DebianPackage._get_installed_candidate_version(package_name, client=client)
                if installed == candidate:
                    success = True
                    break
                else:
                    last_exception = RuntimeError('"apt-get install" succeeded, but upgrade not visible in "apt-cache policy"')
                    DebianPackage._logger.error('Failure: Upgrade not visible{0}'.format(try_again))
            except CalledProcessError as cpe:
                DebianPackage._logger.error('Install failed{0}: {1}'.format(try_again, cpe.output))
                if cpe.output and 'You may want to run apt-get update' in cpe.output[0] and counter != max_counter:
                    DebianPackage.update(client)
                last_exception = cpe
            except Exception as ex:
                DebianPackage._logger.error('Install failed{0}: {1}'.format(try_again, ex))
                last_exception = ex
            time.sleep(1)
        if success is False:
            raise last_exception

    @staticmethod
    def update(client):
<<<<<<< HEAD
        """
        Run the 'aptdcon --refresh' command on the specified node to update the package information
        :param client: Root client on which to update the package information
        :type client: SSHClient
        :return: None
        """
        if client.username != 'root':
            raise RuntimeError('Only the "root" user can update packages')

        try:
            client.run('aptdcon --refresh --sources-file=ovsaptrepo.list')
        except CalledProcessError:
            DebianPackage._logger.error('Failed to update the packages on StorageRouter with IP {0}'.format(client.ip))
=======
        counter = 0
        max_counter = 5
        while True and counter < max_counter:
            counter += 1
            try:
                client.run(['apt-get', 'update', DebianPackage.APT_CONFIG_STRING])
                break
            except CalledProcessError as cpe:
                if cpe.output and 'Could not get lock' in cpe.output[0] and counter != max_counter:
                    DebianPackage._logger.info('Attempt {0} to get lock failed, trying again'.format(counter))
                if counter == max_counter:  # Update can sometimes fail because apt lock cannot be retrieved
                    DebianPackage._logger.error('Update failed. Error: {0}'.format(cpe.output))
                    raise cpe
            time.sleep(1)
>>>>>>> 1727d574

    @staticmethod
    def verify_update_required(packages, services, client):
        """
        :param packages:
        :param services:
        :param client:
        :return:
        """
        services_checked = []
        update_info = {'version': '',
                       'packages': [],
                       'services': []}
        for package_name in packages:
            installed, candidate = DebianPackage._get_installed_candidate_version(package_name, client=client)

            if installed is not None and candidate != installed:
                update_info['packages'].append(package_name)
                update_info['services'] = services
                update_info['version'] = candidate
            else:
                for service in services:
                    if service in services_checked:
                        continue
                    services_checked.append(service)
                    if client.file_exists('/opt/OpenvStorage/run/{0}.version'.format(service)):
                        running_version = client.file_read('/opt/OpenvStorage/run/{0}.version'.format(service)).strip()
                        if running_version != candidate:
                            update_info['services'].append(service)
                            update_info['version'] = candidate
        return update_info<|MERGE_RESOLUTION|>--- conflicted
+++ resolved
@@ -33,7 +33,6 @@
     _logger = LogHandler.get('lib', name='package-manager-debian')
 
     @staticmethod
-<<<<<<< HEAD
     def get_installed_versions(client=None, package_names=None):
         """
         Retrieve currently installed versions of all packages
@@ -52,29 +51,8 @@
             if client is None:
                 versions[package_name] = check_output(command, shell=True).strip()
             else:
-                versions[package_name] = client.run(command).strip()
+                versions[package_name] = client.run(command, allow_insecure=True).strip()
         return versions
-=======
-    def _get_version(package_name, client):
-        command = "dpkg -s {0} 2> /dev/null | grep Version | cut -d ' ' -f 2".format(package_name)
-        if client is None:
-            return check_output(command, shell=True).strip()
-        return client.run(command, allow_insecure=True).strip()
-
-    @staticmethod
-    def _get_installed_candidate_version(package_name, client):
-        installed = None
-        candidate = None
-        for line in client.run(['apt-cache', 'policy', package_name, DebianPackage.APT_CONFIG_STRING]).splitlines():
-            line = line.strip()
-            if line.startswith('Installed:'):
-                installed = Toolbox.remove_prefix(line, 'Installed:').strip()
-            elif line.startswith('Candidate:'):
-                candidate = Toolbox.remove_prefix(line, 'Candidate:').strip()
-            if installed is not None and candidate is not None:
-                break
-        return installed if installed != '(none)' else None, candidate if candidate != '(none)' else None
->>>>>>> 1727d574
 
     @staticmethod
     def get_candidate_versions(client, package_names):
@@ -91,7 +69,7 @@
         versions = {}
         for package_name in package_names:
             versions[package_name] = ''
-            for line in client.run('apt-cache policy {0} {1}'.format(package_name, DebianPackage.APT_CONFIG_STRING)).splitlines():
+            for line in client.run(['apt-cache', 'policy', package_name, DebianPackage.APT_CONFIG_STRING]).splitlines():
                 line = line.strip()
                 if line.startswith('Candidate:'):
                     candidate = Toolbox.remove_prefix(line, 'Candidate:').strip()
@@ -147,7 +125,6 @@
 
     @staticmethod
     def update(client):
-<<<<<<< HEAD
         """
         Run the 'aptdcon --refresh' command on the specified node to update the package information
         :param client: Root client on which to update the package information
@@ -158,25 +135,9 @@
             raise RuntimeError('Only the "root" user can update packages')
 
         try:
-            client.run('aptdcon --refresh --sources-file=ovsaptrepo.list')
+            client.run(['aptdcon', '--refresh', '--sources-file=ovsaptrepo.list'])
         except CalledProcessError:
             DebianPackage._logger.error('Failed to update the packages on StorageRouter with IP {0}'.format(client.ip))
-=======
-        counter = 0
-        max_counter = 5
-        while True and counter < max_counter:
-            counter += 1
-            try:
-                client.run(['apt-get', 'update', DebianPackage.APT_CONFIG_STRING])
-                break
-            except CalledProcessError as cpe:
-                if cpe.output and 'Could not get lock' in cpe.output[0] and counter != max_counter:
-                    DebianPackage._logger.info('Attempt {0} to get lock failed, trying again'.format(counter))
-                if counter == max_counter:  # Update can sometimes fail because apt lock cannot be retrieved
-                    DebianPackage._logger.error('Update failed. Error: {0}'.format(cpe.output))
-                    raise cpe
-            time.sleep(1)
->>>>>>> 1727d574
 
     @staticmethod
     def verify_update_required(packages, services, client):
