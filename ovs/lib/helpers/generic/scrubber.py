# Copyright (C) 2017 iNuron NV
#
# This file is part of Open vStorage Open Source Edition (OSE),
# as available from
#
#      http://www.openvstorage.org and
#      http://www.openvstorage.com.
#
# This file is free software; you can redistribute it and/or modify it
# under the terms of the GNU Affero General Public License v3 (GNU AGPLv3)
# as published by the Free Software Foundation, in version 3 as it comes
# in the LICENSE.txt file of the Open vStorage OSE distribution.
#
# Open vStorage is distributed in the hope that it will be useful,
# but WITHOUT ANY WARRANTY of any kind.

"""
Scrubber Module
"""
import os
import copy
import json
import time
import uuid
from datetime import datetime
from Queue import Empty, Queue
from random import randint
from threading import Thread
from ovs.dal.dataobject import DataObject
from ovs.dal.exceptions import ObjectNotFoundException
from ovs.dal.hybrids.diskpartition import DiskPartition
from ovs.dal.hybrids.storagerouter import StorageRouter
from ovs.dal.hybrids.vdisk import VDisk
from ovs.dal.hybrids.vpool import VPool
from ovs.dal.lists.storagedriverlist import StorageDriverList
from ovs.dal.lists.storagerouterlist import StorageRouterList
from ovs.dal.lists.vpoollist import VPoolList
from ovs.extensions.generic.configuration import Configuration
from ovs_extensions.generic.filemutex import file_mutex
from ovs.extensions.generic.logger import Logger
from ovs_extensions.generic.remote import remote
from ovs.extensions.generic.sshclient import SSHClient, UnableToConnectException
from ovs.extensions.generic.system import System
from ovs.extensions.generic.volatilemutex import volatile_mutex
from ovs_extensions.generic.volatilemutex import NoLockAvailableException
from ovs.extensions.packages.packagefactory import PackageFactory
from ovs.extensions.services.servicefactory import ServiceFactory
from ovs_extensions.storage.exceptions import AssertException
from ovs.extensions.storage.volatilefactory import VolatileFactory
from ovs.extensions.storage.persistentfactory import PersistentFactory
from ovs_extensions.generic.repeatingtimer import RepeatingTimer
from ovs.lib.mdsservice import MDSServiceController
from ovs.lib.graphite import GraphiteController


class ScrubShared(object):
    """
    Class which has functions to ensure consistency
    """
    # Test hooks for unit tests
    _test_hooks = {}
    _unittest_data = {'setup': False}

    _logger = Logger('lib')

    _SCRUB_KEY = '/ovs/framework/jobs/scrub'  # Parent key for all scrub related jobs
    _SCRUB_NAMESPACE = 'ovs_jobs_scrub'
    _SCRUB_VDISK_KEY = '{0}_{{0}}_vdisks'.format(_SCRUB_NAMESPACE)  # Second format should be the vpool name
    _SCRUB_VDISK_ACTIVE_KEY = '{0}_active_scrub'.format(_SCRUB_VDISK_KEY)  # Second format should be the vpool name
    _SCRUB_PROXY_KEY = '{0}_{{0}}'.format(_SCRUB_NAMESPACE)  # Second format should be the proxy name
    _SCRUB_JOB_TRACK_COUNT = Configuration.get('{0}/generic|vdisk_scrub_track_count'.format(_SCRUB_KEY), default=5)  # Track the last X scrub jobs on the vdisk object

    def __init__(self, job_id):
        self.job_id = job_id
        self._persistent = PersistentFactory.get_client()
        self._volatile = VolatileFactory.get_client()
        self._service_manager = ServiceFactory.get_manager()

        # Required to be overruled
        self.worker_contexts = None

        self._key = None
        self._log = None  # To be overruled
<<<<<<< HEAD
        # Used to lock SSHClient usage. SSHClient should be locked as Paramiko will fork the SSHProcess causing some issues in multithreading context
        self._client_lock = file_mutex('{0}_client_lock'.format(self._SCRUB_NAMESPACE))
        self._client_cluster_lock = volatile_mutex('{0}_client_cluster_lock'.format(self._SCRUB_NAMESPACE), wait=5 * 60)
        self.graphite_controller = GraphiteController(database='scrubber')

=======
>>>>>>> bef361a8

    @property
    def worker_context(self):
        """
        Return the own worker context
        :return: Worker context
        :rtype: dict
        """
        if self.worker_contexts is None:
            raise NotImplementedError('No worker_contexts have yet been implemented')
        return self.worker_contexts[System.get_my_storagerouter()]

    def _safely_store(self, key, get_value_and_expected_value, logging_start, key_not_exist=False, max_retries=20):
        """
        Safely store a key/value pair within the persistent storage
        :param key: Key to store
        :type key: str
        :param get_value_and_expected_value: Function which returns the value and expected value
        :type get_value_and_expected_value: callable
        :param logging_start: Start of the logging line
        :type logging_start: str
        :param max_retries: Number of retries to attempt
        :type max_retries: int
        :param key_not_exist: Only store if the key does not exist
        :type key_not_exist: bool
        :return: Stored value or the current value if key_not_exists is True and the key is already present
        :rtype: any
        :raises: AssertException:
        - When the save could not happen
        """
        reference = {}

        def build_transaction():
            self._logger.info('{0} - Executing the passed function'.format(logging_start))
            value, expected_value = get_value_and_expected_value()
            transaction = self._persistent.begin_transaction()
            self._persistent.assert_value(key, expected_value, transaction=transaction)
            self._persistent.set(key, value, transaction=transaction)
            reference['value'] = value
            return transaction

        def retry_callback(tries):
            self._logger.warning('{0} - Asserting failed for key {1}. Retrying {2} more times'.format(logging_start, key, max_retries - tries))
            time.sleep(randint(0, 25) / 100.0)

        self._persistent.apply_callback_transaction(build_transaction, max_retries=max_retries, retry_wait_function=retry_callback)
        return reference.get('value')

    def _get_relevant_items(self, relevant_values, relevant_keys, key=None):
        """
        Retrieves all scrub work currently being done based on relevant values and the relevant format
        - Filters out own data
        - Filters out relevant data
        - Removes obsolete data
        :param relevant_values: The values to check relevancy on (Only supporting dict types)
        :type relevant_values: list[dict]
        :param relevant_keys: The keys that are relevant for checking relevancy
        (found items will strip keys to match to this format) (this format will be used to check in relevant values)
        :type relevant_keys: list
        :param key: Key to fetch from. Defaults to the own key
        :return: All relevant items and all fetched items
        :rtype: tuple(list, list)
        :raises: ValueError: When an irregular item has been detected
        """
        key = key or self._key
        if any(not isinstance(v, dict)for v in relevant_values):
            raise ValueError('Not all relevant values are a dict')
        if not isinstance(relevant_keys, list):
            raise ValueError('The relevant keys should be a list of keys that are relevant')
        if any(set(v.keys()) != set(relevant_keys) for v in relevant_values):
            raise ValueError('The relevant values do not match the relevant format')
        fetched_items = self._fetch_registered_items(key=key)
        relevant_work_items = []
        # Filter out the relevant items
        try:
            for item in fetched_items or []:  # Fetched items could be None
                # Extract relevant context. Note this is just a shallow copy and when retrieving items with lists/dicts we should not modify these in any way
                # because the reference is kept in _relevant_work_items
                relevant_context = dict((k, v) for k, v in item.iteritems() if k in relevant_keys)
                if relevant_context in relevant_values:
                    relevant_work_items.append(item)
                else:
                    # Not a item for the current scrubbing context. Possible remnant of an aborted scrub job so it will be removed when re-saving all total work items
                    self._logger.info('{0} - Will be removing {1} on the next save as it is no longer relevant'.format(self._log, item))
        except KeyError:
            raise ValueError('{0} - Someone is registering keys to this namespace'.format(self._log))
        return relevant_work_items, fetched_items

    def _fetch_registered_items(self, key):
        """
        Fetches all items currently registered on the key
        Saves them under _fetched_work_items for caching purposes. When None is returned, an empty list is set
        :return: All current items (None if the key has not yet been registered)
        """
        if key is None:
            raise ValueError('key has no value. Nothing to fetch')
        if self._persistent.exists(key) is True:
            items = self._persistent.get(key)
        else:
            items = None
        return items

    @classmethod
    def _covert_data_objects(cls, item):
        # Change all data objects to their GUID
        if isinstance(item, list):
            return [cls._covert_data_objects(i) for i in item]
        elif isinstance(item, dict):
            return dict((cls._covert_data_objects(k), cls._covert_data_objects(v)) for k, v in item.iteritems())
        elif isinstance(item, DataObject):
            return item.guid
        return item

    def _format_message(self, message):
        """
        Formats a message with the set _log property in front (to remove redundancy)
        :param message: The message to format
        :return: Newly formatted message
        """
        if self._log is None:
            raise ValueError('_log property has no value. Nothing to format with')
        return '{0} - {1}'.format(self._log, message)


class StackWorkHandler(ScrubShared):
    """
    Handles generation, unregistering and saving of vpool stack work
    """

    def __init__(self, job_id, vpool, vdisks, worker_contexts):
        """
        Initialize
        :param vpool: vPool to generate work for
        :type vpool: ovs.dal.hybrids.vpool.VPool
        :param vdisks: vDisks to include in the work
        :type vdisks: list
        :param worker_contexts: Contexts about the workers
        :type worker_contexts: dict
        """
        super(StackWorkHandler, self).__init__(job_id)

        self.vpool = vpool
        self.vdisks = vdisks
        self.worker_contexts = worker_contexts

        self._key = self._SCRUB_VDISK_KEY.format(self.vpool.name)  # Key to register items under
        self._key_active_scrub = self._SCRUB_VDISK_ACTIVE_KEY.format(self.vpool.name)  # Key to register items that are actively scrubbed under
        self._log = 'Scrubber {0} - vPool {1}'.format(self.job_id, self.vpool.name)

    def generate_save_scrub_work(self):
        """
        Generates applicable scrub work and saves the scrub work consistently
        :return: Queue of work items
        """
        work_queue = self._generate_save_work()
        self._logger.info(self._format_message('Following items will be scrubbed: {0}'.format(list(work_queue.queue))))
        return work_queue

    def _generate_scrub_work(self):
        """
        Generates scrub work to be done
        :return: Queue of work items, value to store in persistent, the current expected value
        :rtype: tuple(Queue, list, list)
        """
        # Fetch data
        relevant_work_items, fetched_work_items = self._get_pending_scrub_work()
        registered_vdisks = [item['vdisk_guid'] for item in relevant_work_items]
        work_queue = Queue()
        for vd in self.vdisks:
            logging_start_vd = '{0} - vDisk {1} with guid {2}'.format(self._log, vd.name, vd.guid)
            if vd.guid in registered_vdisks:
                self._logger.info('{0} has already been registered to get scrubbed, not queueing again'.format(logging_start_vd))
                continue
            if vd.is_vtemplate is True:
                self._logger.info('{0} is a template, not scrubbing'.format(logging_start_vd))
                continue
            vd.invalidate_dynamics('storagedriver_id')
            if not vd.storagedriver_id:
                self._logger.warning('{0} no StorageDriver ID found'.format(logging_start_vd))
                continue
            work_queue.put(vd.guid)
        total_items = relevant_work_items + list(self._wrap_data(item) for item in work_queue.queue)
        return work_queue, total_items, fetched_work_items

    def _wrap_data(self, vdisk_guid):
        """
        Wrap the vdisk guid in a dict with some other metadata
        Saving the worker context allows the other scrub jobs to determine what is still valid scrub data
        :param vdisk_guid: The guid of the vDisk to store
        :return: The wrapped data
        :rtype: dict
        """
        data = {'vdisk_guid': vdisk_guid}
        data.update(self.worker_context)
        data.update({'job_id': self.job_id})
        return data

    def _get_pending_scrub_work(self):
        """
        Retrieves all scrub work currently being done
        - Filters out own data
        - Filters out relevant data
        - Removes obsolete data
        :return: All relevant items and all fetched items
        :rtype: tuple(list, list)
        :raises: ValueError: When an irregular item has been detected
        """
        # This will strip out the vdisk_guid to check the relevancy of the item (keeping the worker context)
        return self._get_relevant_items(relevant_values=self.worker_contexts.values(), relevant_keys=self.worker_context.keys())

    def _get_current_scrubbed_items(self):
        """
        Retrieves all scrub work currently being done
        - Filters out own data
        - Filters out relevant data
        - Removes obsolete data
        :return: All relevant items and all fetched items
        :rtype: tuple(list, list)
        :raises: ValueError: When an irregular item has been detected
        """
        # This will strip out the vdisk_guid to check the relevancy of the item (keeping the worker context)
        return self._get_relevant_items(relevant_values=self.worker_contexts.values(), relevant_keys=self.worker_context.keys(), key=self._key_active_scrub)

    def _generate_save_work(self):
        """
        Consistently save the generated scrub work
        :return: Current work to be done
        :rtype: Queue
        """
        # Keep it pure
        special = {'queue': None}

        def _get_value_and_expected_value():
            work_queue, total_items, fetched_work_items = self._generate_scrub_work()
            special['queue'] = work_queue
            return total_items, fetched_work_items

        self._safely_store(self._key, get_value_and_expected_value=_get_value_and_expected_value, logging_start=self._log)
        # The queue might be different of when the function got called due to the hooking in the save
        return special['queue']

    def _unregister_vdisk(self, vdisk_guid):
        """
        Removes a certain vdisk from the current data list
        :param vdisk_guid: Guid of the vDisk to remove
        :type vdisk_guid: basestring
        :return: List of values to save and a list of expected values for saving
        :rtype tuple(list, list)
        """
        # Fetch data
        relevant_work_items, fetched_work_items = self._get_pending_scrub_work()
        item_to_remove = self._wrap_data(vdisk_guid)
        try:
            self._logger.info(self._format_message('Unregister vDisk {0}'.format(vdisk_guid)))
            relevant_work_items.remove(item_to_remove)
        except ValueError:
            # Indicates a race condition
            message = 'The registering data ({0}) is not in the list. Something must have removed it!'.format(item_to_remove)
            self._logger.exception(self._format_message(message))
            raise ValueError(message)
        return relevant_work_items, fetched_work_items

    def unregister_vdisk(self, vdisk_guid, retries=25):
        """
        Safely removes a vdisk from the pool
        :param vdisk_guid: Guid of the vDisk to remove
        :type vdisk_guid: basestring
        :param retries: Amount of retries to do
        :type retries: int
        :return: Remaining items
        :rtype: list
        """
        # Keep it pure
        special = {'total_items': None}

        def _get_value_and_expected_value():
            relevant_work_items, fetched_work_items = self._unregister_vdisk(vdisk_guid)
            special['relevant_work_items'] = relevant_work_items
            return relevant_work_items, fetched_work_items

        self._logger.info('{0} - Unregistering vDisk {1}'.format(self._log, vdisk_guid))
        # Attempt to save with all fetched data during work generation, expect the current key to not have changed
        self._safely_store(self._key,
                           get_value_and_expected_value=_get_value_and_expected_value,
                           logging_start='{0} - Unregistering vDisk {1}'.format(self._log, vdisk_guid),
                           max_retries=retries)
        self._logger.info(self._format_message('Successfully unregistered vDisk {0}'.format(vdisk_guid)))
        return special['relevant_work_items']

    def register_vdisk_for_scrub(self, vdisk_guid, location_data):
        """
        Register that a vDisk is being actively scrubbed
        :param vdisk_guid: Guid of the vDisk to register
        :type vdisk_guid: basestring
        :param location_data: Data about the scrub location
        :type location_data: dict
        :return: The loop instance keeping the information up to date
        :rtype: RepeatingTimer
        """
        def _update_vdisk_scrubbing_info():
            now = time.time()
            expires = now + 30
            data = {'job_id': self.job_id,
                    'expires': expires,
                    'ongoing': True,
                    'location': location_data}
            current_scrub_info = vdisk.scrubbing_information or {}
            if not current_scrub_info.get('start_time'):
                data.update({'start_time': now,
                             'start_time_readable': datetime.fromtimestamp(now).strftime("%Y-%m-%d %H:%M:%S.%f%z")})
            current_scrub_info.update(data)
            vdisk.scrubbing_information = current_scrub_info
            vdisk.save()

        vdisk = VDisk(vdisk_guid)
        rt = RepeatingTimer(5, _update_vdisk_scrubbing_info, wait_for_first_run=True)
        rt.start()
        return rt

    def unregister_vdisk_for_scrub(self, vdisk_guid, registering_thread, possible_exception=None):
        """
        Register that a vDisk is being actively scrubbed
        :param vdisk_guid: Guid of the vDisk to register
        :type vdisk_guid: basestring
        :param registering_thread: The thread registering scrub data onto the vdisk
        :type registering_thread: RepeatingTimer
        :param possible_exception: Possible exception that occurred while scrubbing
        :type possible_exception: Excepion
        :return: The loop instance keeping the information up to date
        :rtype: RepeatedTimer
        """
        registering_thread.cancel()
        registering_thread.join()
        vdisk = VDisk(vdisk_guid)
        if not vdisk.scrubbing_information:
            scrub_info = {}
        else:
            scrub_info = vdisk.scrubbing_information
        now = time.time()
        # Updating for storing it under previous runs
        scrub_info.update({'end_time': time.time(),
                           # For Operations. Easier to grep in the logs
                           'end_time_readable': datetime.fromtimestamp(now).strftime("%Y-%m-%d %H:%M:%S.%f%z"),
                           'exception': str(possible_exception) if possible_exception else possible_exception,
                           'ongoing': False})
        scrub_info_copy = scrub_info.copy()
        # Reset copy
        scrub_info_copy.update(dict.fromkeys(['job_id', 'expires', 'exception', 'end_time', 'end_time_readable', 'start_time', 'start_time_readable', 'location']))
        if possible_exception:
            previous_run_key = 'previous_failed_runs'
            previous_runs = scrub_info_copy.get('previous_failed_runs', [])
        else:
            previous_run_key = 'previous_successful_runs'
            previous_runs = scrub_info_copy.get('previous_successful_runs', [])
        updated_previous_runs = [dict((k, v) for k, v in scrub_info.iteritems() if k not in ['previous_failed_runs', 'previous_successful_runs'])] + previous_runs[0:self._SCRUB_JOB_TRACK_COUNT - 1]

        scrub_info_copy[previous_run_key] = updated_previous_runs
        vdisk.scrubbing_information = scrub_info_copy
        vdisk.save()


class StackWorker(ScrubShared):
    """
    This class represents a worker of the scrubbing stack
    """

    def __init__(self, job_id, queue, vpool, scrub_info, error_messages, stack_work_handler, worker_contexts, stacks_to_spawn, stack_number, graphite_controller):
        """
        :param queue: a Queue with vDisk guids that need to be scrubbed (they should only be member of a single vPool)
        :type queue: Queue
        :param vpool: the vPool object of the vDisks
        :type vpool: VPool
        :param scrub_info: A dict containing scrub information:
                           `scrub_path` with the path where to scrub
                           `storage_router` with the StorageRouter that needs to do the work
        :type scrub_info: dict
        :param error_messages: A list of error messages to be filled (by reference)
        :type error_messages: list
        :param stack_work_handler: A stack work handler instance
        :type stack_work_handler: StackWorkHandler
        :param worker_contexts: Context of all ovs-worker services (dict with storagerouter guid, worker_pid and worker_start)
        :type worker_contexts: dict
        :param stacks_to_spawn: Amount of stacks that were spawned. Required to resolve racing with retries
        :type stacks_to_spawn: int
        :param stack_number: Number given by the stack spawner
        :type stack_number: int
        """
        super(StackWorker, self).__init__(job_id)
        self.queue = queue
        self.vpool = vpool
        self.error_messages = error_messages
        self.worker_contexts = worker_contexts
        self.stack_number = stack_number
        self.stacks_to_spawn = stacks_to_spawn
        self.stack_work_handler = stack_work_handler
        self.scrub_info = scrub_info  # Stored for testing purposes

        self.queue_size = self.queue.qsize()
        self.stack_id = str(uuid.uuid4())
        self.storagerouter = scrub_info['storagerouter']
        self.partition_guid = scrub_info['partition_guid']

        self._log = 'Scrubber {0} - vPool {1} - StorageRouter {2} - Stack {3}'.format(self.job_id, self.vpool.name,
                                                                                      self.storagerouter.name,
                                                                                      self.stack_number)

        # Both the proxy and scrub directory are bound to the scrub location and both will be re-used
        self.backend_connection_manager_config = Configuration.get('ovs/vpools/{0}/hosts/{1}/config|backend_connection_manager'.format(self.vpool.guid, self.vpool.storagedrivers[0].storagedriver_id))
        # Allow a custom one to be inserted
        self.backend_connection_manager_config.update(Configuration.get('ovs/vpools/{0}/scrub/tweaks|backend_connection_manager'.format(self.vpool.guid), default={}))
        proxy_amount_key = '/ovs/framework/hosts/{0}/config|scrub_proxy_amount'.format(self.storagerouter.machine_id)
        proxy_amount = Configuration.get(key=proxy_amount_key, default=1)
        if proxy_amount <= 0:
            raise ValueError('{0} - Incorrect amount of proxies. Expected at least 1, found {1}'.format(self._log, proxy_amount))
        if self.backend_connection_manager_config.get('backend_type') != 'MULTI':
            self._logger.warning('{0} - {1} proxies were request but the backend_connection_manager config only supports 1 proxy'.format(self._log, proxy_amount))
            proxy_amount = 1
        self.alba_proxy_services = ['ovs-albaproxy_{0}_{1}_{2}_scrub_{3}'.format(self.vpool.name, self.storagerouter.name, self.partition_guid, i)
                                    for i in xrange(0, proxy_amount)]
        self.scrub_config_key = 'ovs/vpools/{0}/proxies/scrub/scrub_config_{1}_{{0}}'.format(vpool.guid, self.partition_guid)  # Formatted with the number of the proxy
        self.scrub_directory = '{0}/scrub_work_{1}_{2}_{3}'.format(scrub_info['scrub_path'], vpool.name, self.storagerouter.name, self.partition_guid)
        self.backend_config_key = 'ovs/vpools/{0}/proxies/scrub/backend_config_{1}'.format(vpool.guid, self.partition_guid)
        self.lock_time = 5 * 60
        self.registered_proxy = False
        self.registering_data = {'job_id': self.job_id, 'stack_id': self.stack_id}  # Data to register within Arakoon about this StackWorker
        self.registering_data.update(self.worker_context)

        # Always at least 1 proxy service. Using that name to register items under
        self._key = self._SCRUB_PROXY_KEY.format(self.alba_proxy_services[0])
        self._state_key = '{0}_state'.format(self._key)  # Key with the combined state for all proxies
        self._client_cluster_lock = volatile_mutex('{0}_client_cluster_lock'.format(self._SCRUB_NAMESPACE), wait=5 * 60)

        threads_key = '/ovs/framework/hosts/{0}/config|scrub_stack_threads'.format(self.storagerouter.machine_id)
        self.amount_threads = Configuration.get(key=threads_key, default=2)

        if not isinstance(self.amount_threads, int):
            raise RuntimeError('Amount of threads to spawn must be an integer for StorageRouter with ID {0}'.format(self.storagerouter.machine_id))
        self.graphite_controller = graphite_controller

    def deploy_stack_and_scrub(self):
        """
        Executes scrub work for a given vDisk queue and vPool, based on scrub_info
        - Sets up a scrubbing proxy (if the proxy is not present yet)
        - Launches scrubbing threads (up to 20)
        - Cleans up the scrubbing proxy (if the proxy is no longer used)
        :return: None
        :rtype: NoneType
        """
        if len(self.vpool.storagedrivers) == 0 or not self.vpool.storagedrivers[0].storagedriver_id:
            self.error_messages.append('vPool {0} does not have any valid StorageDrivers configured'.format(self.vpool.name))
            return

        # Deploy a proxy
        self._deploy_proxies()

        # Execute the actual scrubbing
        threads = []

        amount_threads = max(self.amount_threads, 1)  # Make sure amount_threads is at least 1
        amount_threads = min(min(self.queue.qsize(), amount_threads), 20)  # Make sure amount threads is max 20
        self._logger.info('{0} - Spawning {1} threads for proxy services {2}'.format(self._log, amount_threads, ', '.join(self.alba_proxy_services)))
        for index in range(amount_threads):
            # Name the threads for unit testing purposes
            thread = Thread(name='execute_scrub_{0}_{1}_{2}'.format(self.vpool.guid, self.partition_guid, index),
                            target=self._execute_scrub,
                            args=(index,))
            thread.start()
            threads.append(thread)
        for thread in threads:
            thread.join()

        # Delete the proxy again
        self._remove_proxies()

    def _execute_scrub(self, thread_number):
        """
        Executes the actual scrubbing
        - Ask the Volumedriver what scrub work is to be done
        - Ask to Volumedriver to do scrub work
        - Ask the Volumedriver to apply this work (when not applied, scrubbing leaves garbage on the backend)
        :param thread_number: Number of the Thread that is executing the scrubbing
        :type thread_number: int
        :return: None
        :rtype: NoneType
        """
        def _verify_mds_config(current_vdisk):
            current_vdisk.invalidate_dynamics('info')
            vdisk_configs = current_vdisk.info['metadata_backend_config']
            if len(vdisk_configs) == 0:
                raise RuntimeError('Could not load MDS configuration')
            return vdisk_configs
        log = '{0} - Scrubbing thread {1}'.format(self._log, thread_number)
        try:
            # Empty the queue with vDisks to scrub
            with remote(self.storagerouter.ip, [VDisk]) as rem:
                while True:
                    vdisk_guid = self.queue.get(False)  # Raises Empty Exception when queue is empty, so breaking the while True loop
                    volatile_key = 'ovs_scrubbing_vdisk_{0}'.format(vdisk_guid)
                    try:
                        # Check MDS master is local. Trigger MDS handover if necessary
                        vdisk = rem.VDisk(vdisk_guid)
                        scrubbing_succeeded = False
                        vdisk_log = '{0} - vDisk {1} with guid {2} and volume id {3}'.format(log, vdisk.name, vdisk.guid, vdisk.volume_id)
                        self._logger.info('{0} - Started scrubbing at location {1}'.format(vdisk_log, self.scrub_directory))
                        configs = _verify_mds_config(current_vdisk=vdisk)
                        storagedriver = StorageDriverList.get_by_storagedriver_id(vdisk.storagedriver_id)
                        if configs[0].get('ip') != storagedriver.storagerouter.ip:
                            self._logger.info('{0} - MDS master is not local, trigger handover'.format(vdisk_log, vdisk.name))
                            MDSServiceController.ensure_safety(vdisk_guid=vdisk_guid)  # Do not use a remote VDisk instance here
                            configs = _verify_mds_config(current_vdisk=vdisk)
                            if configs[0].get('ip') != storagedriver.storagerouter.ip:
                                self._logger.warning('{0} - Skipping because master MDS still not local'.format(vdisk_log, vdisk.name))
                                continue

                        # Check if vDisk is already being scrubbed
                        if self._volatile.add(key=volatile_key, value=volatile_key, time=24 * 60 * 60) is False:
                            self._logger.warning('{0} - Skipping because vDisk is already being scrubbed'.format(vdisk_log, vdisk.name))
                            continue

                        # Fetch the generic lease
                        lease_interval = Configuration.get('/ovs/volumedriver/intervals|locked_lease', default=5)
                        # Lease per vpool
                        lease_interval = Configuration.get('/ovs/vpools/{0}/scrub/tweaks|locked_lease_interval'.format(self.vpool.guid), default=lease_interval)
                        # Register that the disk is being scrubbed
                        log_path = Logger.get_sink_path(source='scrubber_{0}'.format(self.vpool.name), forced_target_type=Logger.TARGET_TYPE_FILE)
                        location_data = {'scrub_directory': self.scrub_directory,
                                         'storagerouter_guid': self.storagerouter.guid,
                                         'log_path': log_path}
                        registrator = self.stack_work_handler.register_vdisk_for_scrub(vdisk_guid, location_data)
                        scrub_exception = None
                        try:
                            if 'post_vdisk_scrub_registration' in self._test_hooks:
                                self._test_hooks['post_vdisk_scrub_registration'](self, vdisk_guid)
                            # Do the actual scrubbing
                            with vdisk.storagedriver_client.make_locked_client(str(vdisk.volume_id), update_interval_secs=lease_interval) as locked_client:
                                self._logger.info('{0} - Retrieve and apply scrub work'.format(vdisk_log, vdisk.name))
                                starttime = time.time()
                                work_units = locked_client.get_scrubbing_workunits()
                                for work_unit in work_units:
                                    res = locked_client.scrub(work_unit=work_unit,
                                                              scratch_dir=self.scrub_directory,
                                                              log_sinks=[log_path],
                                                              backend_config=Configuration.get_configuration_path(self.backend_config_key))
                                    locked_client.apply_scrubbing_result(scrubbing_work_result=res)
                                scrubbing_succeeded = True
                                self.graphite_controller.send_scrubjob_duration(vdisk.guid, start=starttime)
                                self.graphite_controller.send_scrubjob_worker_units(vdisk.guid, len(work_units))
                                if work_units:
                                    self._logger.info('{0} - {1} work units successfully applied'.format(vdisk_log, len(work_units)))
                                else:
                                    self._logger.info('{0} - No scrubbing required'.format(vdisk_log, vdisk.name))
                        except Exception as ex:
                            scrub_exception = ex
                            raise
                        finally:
                            self.stack_work_handler.unregister_vdisk_for_scrub(vdisk_guid, registrator, scrub_exception)
                            self.graphite_controller.send_scrubjob_success(vdisk_guid, scrubbing_succeeded)
                            if 'post_vdisk_scrub_unregistration' in self._test_hooks:
                                self._test_hooks['post_vdisk_scrub_unregistration'](self, vdisk_guid)
                    except Exception as ex:
                        if isinstance(ex, ObjectNotFoundException):
                            message = '{0} - Scrubbing failed vDisk with guid {1} because the vDisk is no longer available'.format(log, vdisk_guid)
                            self._logger.warning(message)
                        else:
                            vdisk = VDisk(vdisk_guid)
                            vdisk_log = '{0} - vDisk {1} with volume id {2}'.format(log, vdisk.name, vdisk.volume_id)
                            message = '{0} - Scrubbing failed'.format(vdisk_log, vdisk.name)
                            self.error_messages.append(message)
                            self._logger.exception(message)
                    finally:
                        # Remove vDisk from volatile memory and scrub work
                        self._volatile.delete(volatile_key)
                        self.stack_work_handler.unregister_vdisk(vdisk_guid)

        except Empty:  # Raised when all items have been fetched from the queue
            self._logger.info('{0} - Queue completely processed'.format(log))
        except Exception:
            message = '{0} - Scrubbing failed'.format(log)
            self.error_messages.append(message)
            self._logger.exception(message)

    def _get_registered_proxy_users(self):
        """
        Retrieves all stacks using a certain proxy
        - Discards obsolete data
        - Removes obsolete data keys
        :return: List of stacks using the proxy
        :rtype: list
        """
        # This will strip out the job_id, stack_id to check the relevancy of the item (keeping the worker context)
        return self._get_relevant_items(relevant_values=self.worker_contexts.values(),
                                        relevant_keys=self.worker_context.keys())

    def _register_proxy_usage(self):
        """
        Registers that this worker is using the proxy
        This registration is used to lock the usage of the proxy/scrub directory
        :return: Current list of items
        :rtype: list
        """
        # Keep it pure (for now)
        special = {'relevant_work_items': None}

        def _get_value_and_expected_value():
            relevant_work_items, fetched_work_items = self._get_registered_proxy_users()
            relevant_work_items.append(self.registering_data)
            special['relevant_work_items'] = relevant_work_items
            return relevant_work_items, fetched_work_items

        self._logger.info('{0} - Registering usage of {1}'.format(self._log, ', '.join(self.alba_proxy_services)))

        # Attempt to save with all fetched data during work generation, expect the current key to not have changed
        self._safely_store(self._key, get_value_and_expected_value=_get_value_and_expected_value, logging_start=self._log)
        self.registered_proxy = True
        return special['relevant_work_items']

    def _unregister_proxy_usage(self):
        """
        Unregisters that this worker is using this proxy
        :return: The remaining data entries
        :rtype: list
        """
        # Keep it pure (for now)
        special = {'relevant_work_items': None}

        def _get_value_and_expected_value():
            relevant_work_items, fetched_work_items = self._get_registered_proxy_users()
            try:
                relevant_work_items.remove(self.registering_data)
            except ValueError:
                message = 'The registering data ({0}) is not in the list. Something must have removed it!'.format(self.registering_data)
                self._logger.error(self._format_message(message))
                raise ValueError(message)
            special['relevant_work_items'] = relevant_work_items
            return relevant_work_items, fetched_work_items

        self._logger.info('{0} - Unregistering usage of {1}'.format(self._log, ', '.join(self.alba_proxy_services)))

        if self.registered_proxy is True:
            # Attempt to save with all fetched data during work generation, expect the current key to not have changed
            self._safely_store(self._key,
                               get_value_and_expected_value=_get_value_and_expected_value,
                               logging_start='{0} - Unregistering proxies {1}'.format(self._log, ', '.join(self.alba_proxy_services)),
                               max_retries=self.stacks_to_spawn)
        self._logger.info(self._format_message('Successfully unregistered proxies {0}'.format(', '.join(self.alba_proxy_services))))
        return special['relevant_work_items']

    def _long_poll_proxy_state(self, states, timeout=None):
        """
        Start long polling for the proxy state. This state is not fetched by the service manager but rather by the threads injecting a key in Arakoon
        This function will return once the requested state has been achieved
        :param states: States of the key
        :type states: Possible states are:
        - 'deploying': proxy is still being deployed
        - 'deployed': proxy has been deployed
        - 'removing': proxy is being removed
        - 'removed': proxy has been removed
        :param timeout: Amount of seconds to wait (Defaults to 5 minutes)
        :return: Current state or None (when the given key does not exist)
        :rtype: str
        """
        if timeout is None:
            timeout = self.lock_time
        if self._persistent.exists(self._state_key) is True:
            start = time.time()
            while True:
                current_state = self._persistent.get(self._state_key)
                if current_state in states:
                    return current_state
                if time.time() - start > timeout:
                    raise RuntimeError('Long polling for the state has timed out')
                self._logger.debug(self._format_message('Proxies {0{ their state does not match any in  \'{1}\'  (Current: {2})'
                                                        .format(', '.join(self.alba_proxy_services), states, current_state)))
                time.sleep(1)
        return None

    def _set_proxies_state(self, state):
        """
        Sets the state of the proxy
        :param state: State of key
        :return: The state that was set
        """
        self._persistent.set(self._state_key, state)

    def _deploy_proxies(self):
        """
        Deploy a scrubbing proxy
        - Validates if a proxy is already present
        - Sets up a proxy consistently
        :return: None
        :rtype: NoneType
        """
        if 'pre_proxy_deployment' in self._test_hooks:
            self._test_hooks['pre_proxy_deployment'](self)

        self._logger.info(self._format_message('Checking for ALBA proxies {0} deployment'.format(', '.join(self.alba_proxy_services))))
        registered_users = self._register_proxy_usage()
        self._logger.info(self._format_message('Current registered users: {0}'.format(registered_users)))
        try:
            if len(registered_users) == 1:
                alba_pkg_name, alba_version_cmd = PackageFactory.get_package_and_version_cmd_for(component=PackageFactory.COMP_ALBA)
                # First to register, allowed to deploy the proxy
                self._logger.info(self._format_message('Deploying ALBA proxies {0}'.format(', '.join(self.alba_proxy_services))))
                # Check the proxy status - could be that it is removing
                self._set_proxies_state('deploying')
                scrub_proxy_configs = []
                with self._client_cluster_lock:
                    self._logger.info(self._format_message('Creating directory {0}'.format(self.scrub_directory)))
                    client = SSHClient(self.storagerouter, 'root', cached=False)  # Explicitly request a new connection here
                    client.dir_create(self.scrub_directory)
                    client.dir_chmod(self.scrub_directory, 0777)  # Celery task executed by 'ovs' user and should be able to write in it
                    machine_id = System.get_my_machine_id(client)
                    port_range = Configuration.get('/ovs/framework/hosts/{0}/ports|storagedriver'.format(machine_id))
                    ports = System.get_free_ports(selected_range=port_range, amount=len(self.alba_proxy_services), client=client)
                    scrub_config = Configuration.get('ovs/vpools/{0}/proxies/scrub/generic_scrub'.format(self.vpool.guid)).copy()
                    for alba_proxy_index, alba_proxy_service in enumerate(self.alba_proxy_services):
                        port = ports[alba_proxy_index]
                        scrub_proxy_config_key = self.scrub_config_key.format(alba_proxy_index)
                        scrub_proxy_config = scrub_config.copy()
                        scrub_proxy_config['port'] = port
                        scrub_proxy_config['transport'] = 'tcp'
                        scrub_proxy_configs.append(scrub_proxy_config)
                        Configuration.set(scrub_proxy_config_key, json.dumps(scrub_proxy_config, indent=4), raw=True)
                        params = {'VPOOL_NAME': self.vpool.name,
                                  'LOG_SINK': Logger.get_sink_path(alba_proxy_service),
                                  'CONFIG_PATH': Configuration.get_configuration_path(scrub_proxy_config_key),
                                  'ALBA_PKG_NAME': alba_pkg_name,
                                  'ALBA_VERSION_CMD': alba_version_cmd}
                        self._service_manager.add_service(name='ovs-albaproxy', params=params, client=client, target_name=alba_proxy_service)
                        self._service_manager.start_service(name=alba_proxy_service, client=client)

                        if 'post_single_proxy_deployment' in self._test_hooks:
                            self._test_hooks['post_single_proxy_deployment'](self, alba_proxy_service)

                        self._logger.info(self._format_message('Deployed ALBA proxy {0} (Config: {1})'.format(alba_proxy_service, scrub_proxy_config)))
                # Backend config is tied to the proxy, so only need to register while the proxy has to be deployed
                self._logger.info(self._format_message('Setting up backend config'))
                backend_config = copy.deepcopy(self.backend_connection_manager_config)
                if backend_config.get('backend_type') != 'MULTI':
                    scrub_proxy_config = scrub_proxy_configs[0]  # Only 1 proxy would be deployed
                    backend_config['alba_connection_host'] = '127.0.0.1'
                    backend_config['alba_connection_port'] = scrub_proxy_config['port']
                else:
                    # Iterate all proxy configs from the VPool and adjust the socket
                    proxy_config_template = None
                    for key in backend_config.copy().iterkeys():
                        # Proxy keys are currently set to to a stringified integer value
                        if key.isdigit():
                            # Remove all proxy configurations of the VPool to replace it with the scrubber ones
                            proxy_config = backend_config.pop(key)
                            if proxy_config_template is None:
                                proxy_config_template = proxy_config
                    # Build up config for our purposes
                    for index, scrub_proxy_config in enumerate(scrub_proxy_configs):
                        proxy_config = proxy_config_template.copy()
                        proxy_config.update({'alba_connection_host': '127.0.0.1',
                                             'alba_connection_port': scrub_proxy_config['port']})
                        backend_config[str(index)] = proxy_config
                # Copy backend connection manager information in separate key
                Configuration.set(self.backend_config_key, json.dumps({"backend_connection_manager": backend_config}, indent=4), raw=True)
                self._logger.info(self._format_message('Backend config was set up'))

                if 'post_proxy_deployment' in self._test_hooks:
                    self._test_hooks['post_proxy_deployment'](self)

                self._set_proxies_state('deployed')
            else:
                # Long polling for the status
                self._logger.info(self._format_message('Re-using existing proxy services {0}'.format(', '.join(self.alba_proxy_services))))
                self._logger.info(self._format_message('Waiting for proxy services {0} to be deployed by another worker'.format(', '.join(self.alba_proxy_services))))
                proxy_state = self._long_poll_proxy_state(states=['deployed', 'removed'])
                if proxy_state == 'removed':  # A different worker has tried to remove and might or might not have succeeded
                        raise RuntimeError(self._format_message('Proxy services {0} deployment failed with another worker'.format(', '.join(self.alba_proxy_services))))
                self._logger.info(self._format_message('Proxy services {0} was deployed'.format(', '.join(self.alba_proxy_services))))
        except Exception:
            message = '{0} - An error occurred deploying ALBA proxies {1}'.format(self._log, ', '.join(self.alba_proxy_services))
            self.error_messages.append(message)
            self._logger.exception(message)
            self._remove_proxies(force=True)
            raise  # No proxy could be set so no scrubbing could happen for this worker

    def _remove_proxies(self, force=False):
        """
        Removes the proxy that was used
        :param force: Force removal. This will skip all the check of registered user.
        Should be set to True when deployment failed to re-deploy the proxy by a different worker
        :return: None
        :rtype: None
        """
        proxy_users = self._unregister_proxy_usage()  # Always unregister the usage
        if force is False:
            if len(proxy_users) > 0:
                self._logger.info('{0} - Cannot remove services {1} as it is still in use by others'.format(self._log, ', '.join(self.alba_proxy_services)))
                return
        removal_errors = []
        try:
            # No longer using the proxy as we want to remove it
            self._set_proxies_state('removing')
            with self._client_cluster_lock:
                self._logger.info(self._format_message('Removing directory {0}'.format(self.scrub_directory)))
                client = SSHClient(self.storagerouter, 'root', cached=False)  # Explicitly ask for a new connection here
                client.dir_delete(self.scrub_directory)
                self._logger.info(self._format_message('Removing services {0}'.format(', '.join(self.alba_proxy_services))))
                for alba_proxy_index, alba_proxy_service in enumerate(self.alba_proxy_services):
                    proxy_scrub_config_key = self.scrub_config_key.format(alba_proxy_index)
                    try:
                        if self._service_manager.has_service(alba_proxy_service, client=client) is True:
                            if self._service_manager.get_service_status(name=alba_proxy_service, client=client) == 'active':
                                self._service_manager.stop_service(alba_proxy_service, client=client)
                            self._service_manager.remove_service(alba_proxy_service, client=client)
                            self._logger.info('{0} - Removed service {1}'.format(self._log, alba_proxy_service))
                    except Exception:
                        message = '{0} - Removing service {1} failed'.format(self._log, alba_proxy_service)
                        removal_errors.append(message)
                        self._logger.exception(message)
                    try:
                        if Configuration.exists(proxy_scrub_config_key):
                            Configuration.delete(proxy_scrub_config_key)
                    except Exception:
                        message = '{0} - Removing the config of service {1} failed'.format(self._log, alba_proxy_service)
                        removal_errors.append(message)
                        self._logger.exception(message)
            if len(removal_errors) > 0:
                message = '{0} - Errors while removing services {1}: \n - {2}'.format(self._log, ', '.join(self.alba_proxy_services), '\n - '.join(removal_errors))
                self._logger.error(message)
                raise RuntimeError(message)
            self._logger.info('{0} - Removed services {1}'.format(self._log, ', '.join(self.alba_proxy_services)))
        except Exception:
            message = '{0} - Removing services {1} failed'.format(self._log, ', '.join(self.alba_proxy_services))
            removal_errors.append(message)
            self._logger.exception(message)
            raise
        finally:
            # Not sure if this is the right call. Proxy deployment/removal errors should be looked after
            # This will cause the next proxy setup to fail as the service already exists and that one will attempt to clean up again
            self._set_proxies_state('removed')


class Scrubber(ScrubShared):
    """
    This class represents a scrub job being handled
    It will:
    - Divide the scrub work among all StorageRouters with a SCRUB partition
    - Create a job entry into ovs/framework/jobs/scrub
    - Executes scrub work for a given vDisk queue and vPool, based on scrub_info
      - Will re-use already deployed proxies
      - Keep internal track of items to scrub
    - Cleanup stale job entries
    """

    _KEY_LIFETIME = 7 * 24 * 60 * 60  # All job keys are kept for 7 days and after that the next scrubbing job will remove the outdated ones

    def __init__(self, vpool_guids=None, vdisk_guids=None, storagerouter_guid=None, manual=False, task_id=None):
        """
        :param vpool_guids: Guids of the vPools that need to be scrubbed completely
        :type vpool_guids: list
        :param vdisk_guids: Guids of the vDisks that need to be scrubbed
        :type vdisk_guids: list
        :param storagerouter_guid: Guid of the StorageRouter to execute the scrub work on
        :type storagerouter_guid: str
        :param manual: Indicator whether the execute_scrub is called manually or as scheduled task (automatically)
        :type manual: bool
        :param task_id: An ID for the current scrub task (this can be the current celery job id or None for a generated one)
        """
        # Validation
        if vdisk_guids is None:
            vdisk_guids = []
        if vpool_guids is None:
            vpool_guids = []
        if not isinstance(vpool_guids, list):
            raise ValueError('vpool_guids should be a list')
        if not isinstance(vdisk_guids, list):
            raise ValueError('vdisk_guids should be a list')
        if storagerouter_guid is not None and not isinstance(storagerouter_guid, basestring):
            raise ValueError('storagerouter_guid should be a str')

        if manual is False and (len(vpool_guids) > 0 or len(vdisk_guids) > 0):
            raise ValueError('When specifying vDisks or vPools, "manual" must be True')

        super(Scrubber, self).__init__(task_id or str(uuid.uuid4()))

        if os.environ.get('RUNNING_UNITTESTS') == 'True' and not ScrubShared._unittest_data['setup']:
            self.setup_for_unittests()

        self.task_id = task_id  # Be able to differentiate between directly executed ones for debugging purposes
        self.vdisk_guids = vdisk_guids
        self.vpool_guids = vpool_guids
        self.storagerouter_guid = storagerouter_guid
        self.manual = manual

        self._log = 'Scrubber {0}'.format(self.job_id)

        self.time_start = None
        self.time_end = None
        self.clients = self.build_clients()
        self.vpool_vdisk_map = self.generate_vpool_vdisk_map(vpool_guids=vpool_guids, vdisk_guids=vdisk_guids, manual=manual)
        self.scrub_locations = self.get_scrub_locations(self.storagerouter_guid)
        self.worker_contexts = self.get_worker_contexts()  # Could give off an outdated view but that would be picked up by the next scrub job

        # Scrubbing stack
        self.error_messages = []  # Keep track of all messages that might occur
        self.max_stacks_per_vpool = None
        self.stack_workers = []  # Unit tests can hook into this variable to do some fiddling
        self.stack_threads = []

    @staticmethod
    def setup_for_unittests():
        """
        Current mocks do not yet a System.get_my_storagerouter or anything related worker services
        This function will inject a mock so unittests can actually test the logic of the scrubber
        """
        # Setup System
        storagerouter = StorageRouterList.get_storagerouters()[0]
        System._machine_id['none'] = System._machine_id[storagerouter.ip]

        # Setup the worker service for all storagerouters
        service_name = 'ovs-workers'
        service_manager = ServiceFactory.get_manager()
        for storagerouter in StorageRouterList.get_storagerouters():
            client = SSHClient(storagerouter, 'root')
            if not service_manager.has_service(service_name, client):
                service_manager.add_service(service_name, client)
                service_manager.start_service(service_name, client)
        ScrubShared._unittest_data['setup'] = True

    def build_clients(self):
        """
        Builds SSHClients towards all StorageRouters
        :return: SSHClient mapped by storagerouter
        :rtype: dict((storagerouter, sshclient))
        """
        clients = {}
        # Used to lock SSHClient usage. SSHClient should be locked as Paramiko will fork the SSHProcess causing some issues in multithreading context
        with file_mutex('{0}_client_lock'.format(self._SCRUB_NAMESPACE)):
            for storagerouter in StorageRouterList.get_storagerouters():
                client = None
                tries = 0
                max_tries = 5
                while client is None:
                    tries += 1
                    if tries > max_tries:
                        self._logger.error(self._format_message('Assuming StorageRouter {0} is dead. Not scrubbing there'.format(storagerouter.ip)))
                        break
                    try:
                        # Requesting new client to avoid races (if the same worker would build the clients again)
                        client = SSHClient(storagerouter, username='root', timeout=30, cached=False)
                    except Exception:
                        self._logger.exception(self._format_message('Unable to connect to StorageRouter {0} - Retrying {1} more times before assuming it is down'.format(storagerouter.ip, max_tries - tries)))
                if client is not None:
                    clients[storagerouter] = client
        return clients

    def get_worker_contexts(self):
        """
        Retrieves information about the all workers (where it is executed and under what PID)
        This information is later used to check which data can be discarded (because of interrupted workers)
        :return: Information about the current workers
        :rtype: dict
        """
        workers_context = {}
        for storagerouter, client in self.clients.iteritems():
            worker_pid = 0
            worker_start = None
            try:
                # Retrieve the current start time of the process (used to create a unique key)
                # Output of the command:
                #                  STARTED   PID
                # Mon Jan 22 11:49:04 2018 22287
                worker_pid = self._service_manager.get_service_pid(name='ovs-workers', client=client)
                if worker_pid == 0:
                    self._logger.warning('The workers are down on StorageRouter {0}'.format(storagerouter.guid))
                else:
                    worker_start = self._service_manager.get_service_start_time(name='ovs-workers', client=client)
            except Exception:
                self._logger.exception(self._format_message('Unable to retrieve information about the worker'))
            workers_context[storagerouter] = {'storagerouter_guid': storagerouter.guid,
                                              'worker_pid': worker_pid,
                                              'worker_start': worker_start}
        if System.get_my_storagerouter() not in workers_context:
            raise ValueError(self._format_message('The context about the workers on this machine should be known'))
        return workers_context

    def execute_scrubbing(self):
        """
        Execute the scrubbing work
        Every vpool will have its own set of stacks to scrub. These stacks deploy scrubbing threads internally
        The number of stacks for every vpool is calculated based on the number of vpools to scrub in total ( 6+ -> 1/vpool, 6>x>=3 -> 2/vpool, 3> -> 3/vpool)
        :return: None
        :rtype: NoneType
        """
        self._logger.info(self._format_message('Executing scrub'))
        number_of_vpools = len(self.vpool_vdisk_map)
        if number_of_vpools >= 6:
            self.max_stacks_per_vpool = 1
        elif number_of_vpools >= 3:
            self.max_stacks_per_vpool = 2
        else:
            self.max_stacks_per_vpool = 5

        self.time_start = time.time()
        self.set_main_job_info()
        counter = 0
        vp_work_map = {}

        self.graphite_controller.send_scrubjob_batch_size(batch=len([vdisk.guid for vp, vdisks in self.vpool_vdisk_map.iteritems() for vdisk in vdisks]))
        for vp, vdisks in self.vpool_vdisk_map.iteritems():
            logging_start = self._format_message('vPool {0}'.format(vp.name))
            # Verify amount of vDisks on vPool
            self._logger.info('{0} - Checking scrub work'.format(logging_start))
<<<<<<< HEAD
            stack_work_handler = StackWorkHandler(vpool=vp, vdisks=vdisks, worker_contexts=self.worker_contexts, job_id=self.job_id)
            vpool_queue = stack_work_handler.generate_save_scrub_work()
            vp_work_map[vp] = (vpool_queue, stack_work_handler)
            if vpool_queue.qsize() == 0:
                self._logger.info('{0} - No scrub work'.format(logging_start))
                continue
            stacks_to_spawn = min(self.max_stacks_per_vpool, len(self.scrub_locations))
            self._logger.info('{0} - Spawning {1} stack{2}'.format(logging_start, stacks_to_spawn, '' if stacks_to_spawn == 1 else 's'))
            for stack_number in xrange(stacks_to_spawn):
                scrub_target = self.scrub_locations[counter % len(self.scrub_locations)]
                try:
=======
            try:
                stack_work_handler = StackWorkHandler(vpool=vp, vdisks=vdisks, worker_contexts=self.worker_contexts, job_id=self.job_id)
                vpool_queue = stack_work_handler.generate_save_scrub_work()
                vp_work_map[vp] = (vpool_queue, stack_work_handler)
                if vpool_queue.qsize() == 0:
                    self._logger.info('{0} - No scrub work'.format(logging_start))
                    continue
                stacks_to_spawn = min(self.max_stacks_per_vpool, len(self.scrub_locations))
                self._logger.info('{0} - Spawning {1} stack{2}'.format(logging_start, stacks_to_spawn, '' if stacks_to_spawn == 1 else 's'))
                for stack_number in xrange(stacks_to_spawn):
                    scrub_target = self.scrub_locations[counter % len(self.scrub_locations)]
>>>>>>> bef361a8
                    stack_worker = StackWorker(queue=vpool_queue,
                                               vpool=vp,
                                               scrub_info=scrub_target,
                                               error_messages=self.error_messages,
                                               worker_contexts=self.worker_contexts,
                                               stack_work_handler=stack_work_handler,
                                               job_id=self.job_id,
                                               stacks_to_spawn=stacks_to_spawn,
<<<<<<< HEAD
                                               stack_number=stack_number,
                                               graphite_controller=self.graphite_controller)
                except Exception as ex:
                    self.error_messages.append(str(ex))
                    self._logger.exception(str(ex))
                    continue

                self.stack_workers.append(stack_worker)
                stack = Thread(target=stack_worker.deploy_stack_and_scrub,
                               args=())
                stack.start()
                self.stack_threads.append(stack)
                counter += 1
=======
                                               stack_number=stack_number)
                    self.stack_workers.append(stack_worker)
                    stack = Thread(target=stack_worker.deploy_stack_and_scrub,
                                   args=())
                    stack.start()
                    self.stack_threads.append(stack)
                    counter += 1
            except Exception:
                # Capture all possible exceptions of this stage to ensure that the scrubber will continue with
                # other vpools
                # The volumedriver could be out of touch while generating work
                # IOError can come from the lack of file descriptors
                msg = '{0} - Exception while spawning a StackWorkHandler for VPool {1}'.format(logging_start, vp.name)
                self.error_messages.append(msg)
                self._logger.exception(msg)
>>>>>>> bef361a8

        if 'post_stack_worker_deployment' in self._test_hooks:
            self._test_hooks['post_stack_worker_deployment'](self)

        for thread in self.stack_threads:
            thread.join()

        # Update the job info
        self.time_end = time.time()
        self.set_main_job_info()

        self._cleanup_job_entries()

        if len(self.error_messages) > 0:
            try:
                self._clean_up_leftover_items(vp_work_map)
            except Exception as ex:
                self.error_messages.append(self._format_message('Exception while clearing remaining entries: {0}'.format(str(ex))))
            raise Exception(self._format_message('Errors occurred while scrubbing:\n  - {0}'.format('\n  - '.join(self.error_messages))))

    def _clean_up_leftover_items(self, vpool_work_map):
        """
        Cleans up leftover work items when scrubbing would have failed
        Doing this in the scrubber as the workers do not know if other workers have failed or not
        :param vpool_work_map: A mapping with which vpool did what work and the stackwork handler
        :type vpool_work_map: dict((ovs.dal.hybrids.vpool.VPool, tuple(queue.Queue, StackWorkHandler)
        :return: None
        :rtype: NoneType
        """
        for vpool, work_tools in vpool_work_map.iteritems():
            queue, stack_work_handler = work_tools
            if queue.qsize() > 0:
                self._logger.warning(self._format_message('Clearing remaining items for vpool {0}. The following items will be unregistered: \n - {1}'
                                                          .format(vpool.name, '\n - '.join(queue.queue))))
                while queue.qsize() > 0:
                    vdisk_guid = queue.get()
                    stack_work_handler.unregister_vdisk(vdisk_guid)

    def set_main_job_info(self):
        """
        Registers the current scrubbing job within Configuration
        This allows for better debugging / linking jobs
        :return: None
        :rtype: NoneType
        """
        # Validation
        if any(item is None for item in [self.max_stacks_per_vpool, self.time_start]):
            raise ValueError('Scrubbing has not been executed yet. Not registering the current job')

        job_key = '{0}/{1}/job_info'.format(self._SCRUB_KEY, self.job_id)
        job_info = {'scrub_locations': [self._covert_data_objects(x) for x in self.scrub_locations],
                    'task_id': self.task_id,
                    'max_stacks_per_vpool': self.max_stacks_per_vpool,
                    'vpool_vdisk_map': self._covert_data_objects(self.vpool_vdisk_map),
                    'time_start': self.time_start,
                    'time_end': self.time_end,
                    'worker_contexts': self._covert_data_objects(self.worker_contexts)}
        Configuration.set(job_key, json.dumps(job_info, indent=4), raw=True)

    @classmethod
    def generate_vpool_vdisk_map(cls, vpool_guids=None, vdisk_guids=None, manual=False):
        """
        Generates a mapping between the provided vpools and vdisks
        :param vpool_guids: Guids of the vPools
        :type vpool_guids: list
        :param vdisk_guids: Guids of the vdisks
        :type vdisk_guids: list
        :param manual: Indicator whether the execute_scrub is called manually or as scheduled task (automatically)
        :type manual: bool
        :return: The mapping
        :rtype: dict
        """
        if vdisk_guids is None:
            vdisk_guids = []
        if vpool_guids is None:
            vpool_guids = []
        if manual is True:
            vpool_vdisk_map = {}
            for vpool_guid in set(vpool_guids):
                vpool = VPool(vpool_guid)
                vpool_vdisk_map[vpool] = list(vpool.vdisks)
            for vdisk_guid in set(vdisk_guids):
                try:
                    vdisk = VDisk(vdisk_guid)
                    if vdisk.vpool not in vpool_vdisk_map:
                        vpool_vdisk_map[vdisk.vpool] = []
                    if vdisk not in vpool_vdisk_map[vdisk.vpool]:
                        vpool_vdisk_map[vdisk.vpool].append(vdisk)
                except ObjectNotFoundException:
                    cls._logger.warning('vDisk with guid {0} is no longer available. Skipping'.format(vdisk_guid))
        else:
            vpool_vdisk_map = dict((vpool, list(vpool.vdisks)) for vpool in VPoolList.get_vpools())
        return vpool_vdisk_map

    def get_scrub_locations(self, storagerouter_guid=None):
        """
        Retrieve all scrub locations
        :param storagerouter_guid: Guid of the StorageRouter to execute the scrub work on
        :type storagerouter_guid: str
        :raises: ValueError when no scrub locations could be found
        :return: Scrubbing location info (Example: [{'scrub_path': FOLDER, 'partition_guid': GUID, 'storagerouter': StorageRouter object}]
        :rtype: list[dict]
        """
        scrub_locations = []
        storagerouters = StorageRouterList.get_storagerouters() if storagerouter_guid is None else [StorageRouter(storagerouter_guid)]
        for storagerouter in storagerouters:
            if storagerouter not in self.clients:
                # StorageRouter is assumed to be dead so not using it as a scrubbing location
                continue
            scrub_partitions = storagerouter.partition_config.get(DiskPartition.ROLES.SCRUB, [])
            if len(scrub_partitions) == 0:
                continue
            try:
                for partition_guid in scrub_partitions:
                    partition = DiskPartition(partition_guid)
                    self._logger.info(self._format_message('Storage Router {0} has {1} partition at {2}'.format(storagerouter.ip, DiskPartition.ROLES.SCRUB, partition.folder)))
                    scrub_locations.append({'scrub_path': str(partition.folder),
                                            'partition_guid': partition.guid,
                                            'storagerouter': storagerouter})
            except UnableToConnectException:
                self._logger.warning(self._format_message('Storage Router {0} is not reachable'.format(storagerouter.ip)))
            except Exception:
                self._logger.exception(self._format_message('Could not retrieve worker information of Storage Router {0}'.format(storagerouter.ip)))

        if len(scrub_locations) == 0:
            raise ValueError('No scrub locations found, cannot scrub')
        return scrub_locations

    def _cleanup_job_entries(self):
        """
        Clean up job entries which have been stored longer than the _KEY_LIFETIME number of seconds
        :return: List of removed keys
        :rtype: list
        """
        removed_keys = []
        try:
            with volatile_mutex('scrubber_clean_entries', wait=30):
                for key in Configuration.list(self._SCRUB_KEY):
                    full_key = os.path.join(self._SCRUB_KEY, key)
                    job_info = Configuration.get('{0}/job_info'.format(full_key))
                    time_start = job_info.get('time_start')
                    time_end = job_info.get('time_end')
                    if time_start is None or (time_end is not None and time_end - time_start >= self._KEY_LIFETIME):
                        Configuration.delete(full_key)
                        removed_keys.append(full_key)
                if len(removed_keys) > 0:
                    self._logger.info(self._format_message('Cleaned up the following outdated scrub keys: {0}'.format('\n - '.join(removed_keys))))
        except NoLockAvailableException:
            self._logger.warning(self._format_message('Could not get the lock to clean entries'))
        except Exception:
            self._logger.exception(self._format_message('Unable to clear entries'))
        return removed_keys<|MERGE_RESOLUTION|>--- conflicted
+++ resolved
@@ -81,14 +81,8 @@
 
         self._key = None
         self._log = None  # To be overruled
-<<<<<<< HEAD
-        # Used to lock SSHClient usage. SSHClient should be locked as Paramiko will fork the SSHProcess causing some issues in multithreading context
-        self._client_lock = file_mutex('{0}_client_lock'.format(self._SCRUB_NAMESPACE))
-        self._client_cluster_lock = volatile_mutex('{0}_client_cluster_lock'.format(self._SCRUB_NAMESPACE), wait=5 * 60)
+
         self.graphite_controller = GraphiteController(database='scrubber')
-
-=======
->>>>>>> bef361a8
 
     @property
     def worker_context(self):
@@ -1098,19 +1092,6 @@
             logging_start = self._format_message('vPool {0}'.format(vp.name))
             # Verify amount of vDisks on vPool
             self._logger.info('{0} - Checking scrub work'.format(logging_start))
-<<<<<<< HEAD
-            stack_work_handler = StackWorkHandler(vpool=vp, vdisks=vdisks, worker_contexts=self.worker_contexts, job_id=self.job_id)
-            vpool_queue = stack_work_handler.generate_save_scrub_work()
-            vp_work_map[vp] = (vpool_queue, stack_work_handler)
-            if vpool_queue.qsize() == 0:
-                self._logger.info('{0} - No scrub work'.format(logging_start))
-                continue
-            stacks_to_spawn = min(self.max_stacks_per_vpool, len(self.scrub_locations))
-            self._logger.info('{0} - Spawning {1} stack{2}'.format(logging_start, stacks_to_spawn, '' if stacks_to_spawn == 1 else 's'))
-            for stack_number in xrange(stacks_to_spawn):
-                scrub_target = self.scrub_locations[counter % len(self.scrub_locations)]
-                try:
-=======
             try:
                 stack_work_handler = StackWorkHandler(vpool=vp, vdisks=vdisks, worker_contexts=self.worker_contexts, job_id=self.job_id)
                 vpool_queue = stack_work_handler.generate_save_scrub_work()
@@ -1122,37 +1103,29 @@
                 self._logger.info('{0} - Spawning {1} stack{2}'.format(logging_start, stacks_to_spawn, '' if stacks_to_spawn == 1 else 's'))
                 for stack_number in xrange(stacks_to_spawn):
                     scrub_target = self.scrub_locations[counter % len(self.scrub_locations)]
->>>>>>> bef361a8
-                    stack_worker = StackWorker(queue=vpool_queue,
-                                               vpool=vp,
-                                               scrub_info=scrub_target,
-                                               error_messages=self.error_messages,
-                                               worker_contexts=self.worker_contexts,
-                                               stack_work_handler=stack_work_handler,
-                                               job_id=self.job_id,
-                                               stacks_to_spawn=stacks_to_spawn,
-<<<<<<< HEAD
-                                               stack_number=stack_number,
-                                               graphite_controller=self.graphite_controller)
-                except Exception as ex:
-                    self.error_messages.append(str(ex))
-                    self._logger.exception(str(ex))
-                    continue
-
-                self.stack_workers.append(stack_worker)
-                stack = Thread(target=stack_worker.deploy_stack_and_scrub,
-                               args=())
-                stack.start()
-                self.stack_threads.append(stack)
-                counter += 1
-=======
-                                               stack_number=stack_number)
+                    try:
+                        stack_worker = StackWorker(queue=vpool_queue,
+                                                   vpool=vp,
+                                                   scrub_info=scrub_target,
+                                                   error_messages=self.error_messages,
+                                                   worker_contexts=self.worker_contexts,
+                                                   stack_work_handler=stack_work_handler,
+                                                   job_id=self.job_id,
+                                                   stacks_to_spawn=stacks_to_spawn,
+                                                   stack_number=stack_number,
+                                                   graphite_controller=self.graphite_controller)
+                    except Exception as ex:
+                        self.error_messages.append(str(ex))
+                        self._logger.exception(str(ex))
+                        continue
+
                     self.stack_workers.append(stack_worker)
                     stack = Thread(target=stack_worker.deploy_stack_and_scrub,
                                    args=())
                     stack.start()
                     self.stack_threads.append(stack)
                     counter += 1
+
             except Exception:
                 # Capture all possible exceptions of this stage to ensure that the scrubber will continue with
                 # other vpools
@@ -1161,7 +1134,6 @@
                 msg = '{0} - Exception while spawning a StackWorkHandler for VPool {1}'.format(logging_start, vp.name)
                 self.error_messages.append(msg)
                 self._logger.exception(msg)
->>>>>>> bef361a8
 
         if 'post_stack_worker_deployment' in self._test_hooks:
             self._test_hooks['post_stack_worker_deployment'](self)
