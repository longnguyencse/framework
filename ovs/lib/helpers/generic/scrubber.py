# Copyright (C) 2017 iNuron NV
#
# This file is part of Open vStorage Open Source Edition (OSE),
# as available from
#
#      http://www.openvstorage.org and
#      http://www.openvstorage.com.
#
# This file is free software; you can redistribute it and/or modify it
# under the terms of the GNU Affero General Public License v3 (GNU AGPLv3)
# as published by the Free Software Foundation, in version 3 as it comes
# in the LICENSE.txt file of the Open vStorage OSE distribution.
#
# Open vStorage is distributed in the hope that it will be useful,
# but WITHOUT ANY WARRANTY of any kind.

"""
Scrubber Module
"""
import os
import copy
import json
import time
import uuid
from datetime import datetime
from Queue import Empty, Queue
from random import randint
from threading import Thread
from ovs.dal.dataobject import DataObject
from ovs.dal.exceptions import ObjectNotFoundException
from ovs.dal.hybrids.diskpartition import DiskPartition
from ovs.dal.hybrids.storagerouter import StorageRouter
from ovs.dal.hybrids.vdisk import VDisk
from ovs.dal.hybrids.vpool import VPool
from ovs.dal.lists.storagedriverlist import StorageDriverList
from ovs.dal.lists.storagerouterlist import StorageRouterList
from ovs.dal.lists.vpoollist import VPoolList
from ovs.extensions.generic.configuration import Configuration
from ovs_extensions.generic.filemutex import file_mutex
from ovs.extensions.generic.logger import Logger
from ovs_extensions.generic.remote import remote
from ovs.extensions.generic.sshclient import SSHClient, UnableToConnectException
from ovs.extensions.generic.system import System
from ovs.extensions.generic.volatilemutex import volatile_mutex
from ovs_extensions.generic.volatilemutex import NoLockAvailableException
from ovs.extensions.packages.packagefactory import PackageFactory
from ovs.extensions.services.servicefactory import ServiceFactory
from ovs_extensions.storage.exceptions import AssertException
from ovs.extensions.storage.volatilefactory import VolatileFactory
from ovs.extensions.storage.persistentfactory import PersistentFactory
from ovs_extensions.generic.repeatingtimer import RepeatingTimer
from ovs.lib.mdsservice import MDSServiceController


class ScrubShared(object):
    """
    Class which has functions to ensure consistency
    """
    # Test hooks for unit tests
    _test_hooks = {}
    _unittest_data = {'setup': False}

    _logger = Logger('lib')

    _SCRUB_KEY = '/ovs/framework/jobs/scrub'  # Parent key for all scrub related jobs
    _SCRUB_NAMESPACE = 'ovs_jobs_scrub'
    _SCRUB_VDISK_KEY = '{0}_{{0}}_vdisks'.format(_SCRUB_NAMESPACE)  # Second format should be the vpool name
    _SCRUB_VDISK_ACTIVE_KEY = '{0}_active_scrub'.format(_SCRUB_VDISK_KEY)  # Second format should be the vpool name
    _SCRUB_PROXY_KEY = '{0}_{{0}}'.format(_SCRUB_NAMESPACE)  # Second format should be the proxy name
    _SCRUB_JOB_TRACK_COUNT = Configuration.get('{0}/generic|vdisk_scrub_track_count'.format(_SCRUB_KEY), default=5)  # Track the last X scrub jobs on the vdisk object

    def __init__(self, job_id):
        self.job_id = job_id
        self._persistent = PersistentFactory.get_client()
        self._volatile = VolatileFactory.get_client()
        self._service_manager = ServiceFactory.get_manager()

        # Required to be overruled
        self.worker_contexts = None

        self._key = None
        self._log = None  # To be overruled
        # Used to lock SSHClient usage. SSHClient should be locked as Paramiko will fork the SSHProcess causing some issues in multithreading context
        self._client_lock = file_mutex('{0}_client_lock'.format(self._SCRUB_NAMESPACE))
        self._client_cluster_lock = volatile_mutex('{0}_client_cluster_lock'.format(self._SCRUB_NAMESPACE), wait=5 * 60)

    @property
    def worker_context(self):
        """
        Return the own worker context
        :return: Worker context
        :rtype: dict
        """
        if self.worker_contexts is None:
            raise NotImplementedError('No worker_contexts have yet been implemented')
        return self.worker_contexts[System.get_my_storagerouter()]

    def _safely_store(self, key, get_value_and_expected_value, logging_start, key_not_exist=False, max_retries=20):
        """
        Safely store a key/value pair within the persistent storage
        :param key: Key to store
        :type key: str
        :param get_value_and_expected_value: Function which returns the value and expected value
        :type get_value_and_expected_value: callable
        :param logging_start: Start of the logging line
        :type logging_start: str
        :param max_retries: Number of retries to attempt
        :type max_retries: int
        :param key_not_exist: Only store if the key does not exist
        :type key_not_exist: bool
        :return: Stored value or the current value if key_not_exists is True and the key is already present
        :rtype: any
        :raises: AssertException:
        - When the save could not happen
        """
        tries = 0
        success = False
        last_exception = None
        # Call the passed function
        value, expected_value = get_value_and_expected_value()
        return_value = value
        if key_not_exist is True and self._persistent.exists(key) is True:
            return_value = self._persistent.get(key)
            success = True
            self._logger.info('{0} - key {1} is already present and key_not_exist given. Not saving and returning current value'.format(logging_start, key))
        while success is False:
            transaction = self._persistent.begin_transaction()
            return_value = value  # Value might change because of hooking
            tries += 1
            if tries > max_retries:
                raise last_exception
            self._persistent.assert_value(key, expected_value, transaction=transaction)
            self._persistent.set(key, value, transaction=transaction)
            try:
                self._persistent.apply_transaction(transaction)
                success = True
            except AssertException as ex:
                self._logger.warning('{0} - Asserting failed for key {1}. Retrying {2} more times'.format(logging_start, key, max_retries - tries))
                last_exception = ex
                time.sleep(randint(0, 25) / 100.0)
                self._logger.info('{0} - Executing the passed function again'.format(logging_start))
                value, expected_value = get_value_and_expected_value()
        return return_value

    def _get_relevant_items(self, relevant_values, relevant_keys, key=None):
        """
        Retrieves all scrub work currently being done based on relevant values and the relevant format
        - Filters out own data
        - Filters out relevant data
        - Removes obsolete data
        :param relevant_values: The values to check relevancy on (Only supporting dict types)
        :type relevant_values: list[dict]
        :param relevant_keys: The keys that are relevant for checking relevancy
        (found items will strip keys to match to this format) (this format will be used to check in relevant values)
        :type relevant_keys: list
        :param key: Key to fetch from. Defaults to the own key
        :return: All relevant items and all fetched items
        :rtype: tuple(list, list)
        :raises: ValueError: When an irregular item has been detected
        """
        key = key or self._key
        if any(not isinstance(v, dict)for v in relevant_values):
            raise ValueError('Not all relevant values are a dict')
        if not isinstance(relevant_keys, list):
            raise ValueError('The relevant keys should be a list of keys that are relevant')
        if any(set(v.keys()) != set(relevant_keys) for v in relevant_values):
            raise ValueError('The relevant values do not match the relevant format')
        fetched_items = self._fetch_registered_items(key=key)
        relevant_work_items = []
        # Filter out the relevant items
        try:
            for item in fetched_items or []:  # Fetched items could be None
                # Extract relevant context. Note this is just a shallow copy and when retrieving items with lists/dicts we should not modify these in any way
                # because the reference is kept in _relevant_work_items
                relevant_context = dict((k, v) for k, v in item.iteritems() if k in relevant_keys)
                if relevant_context in relevant_values:
                    relevant_work_items.append(item)
                else:
                    # Not a item for the current scrubbing context. Possible remnant of an aborted scrub job so it will be removed when re-saving all total work items
                    self._logger.info('{0} - Will be removing {1} on the next save as it is no longer relevant'.format(self._log, item))
        except KeyError:
            raise ValueError('{0} - Someone is registering keys to this namespace'.format(self._log))
        return relevant_work_items, fetched_items

    def _fetch_registered_items(self, key):
        """
        Fetches all items currently registered on the key
        Saves them under _fetched_work_items for caching purposes. When None is returned, an empty list is set
        :return: All current items (None if the key has not yet been registered)
        """
        if key is None:
            raise ValueError('key has no value. Nothing to fetch')
        if self._persistent.exists(key) is True:
            items = self._persistent.get(key)
        else:
            items = None
        return items

    @classmethod
    def _covert_data_objects(cls, item):
        # Change all data objects to their GUID
        if isinstance(item, list):
            return [cls._covert_data_objects(i) for i in item]
        elif isinstance(item, dict):
            return dict((cls._covert_data_objects(k), cls._covert_data_objects(v)) for k, v in item.iteritems())
        elif isinstance(item, DataObject):
            return item.guid
        return item

    def _format_message(self, message):
        """
        Formats a message with the set _log property in front (to remove redundancy)
        :param message: The message to format
        :return: Newly formatted message
        """
        if self._log is None:
            raise ValueError('_log property has no value. Nothing to format with')
        return '{0} - {1}'.format(self._log, message)


class StackWorkHandler(ScrubShared):
    """
    Handles generation, unregistering and saving of vpool stack work
    """

    def __init__(self, job_id, vpool, vdisks, worker_contexts):
        """
        Initialize
        :param vpool: vPool to generate work for
        :type vpool: ovs.dal.hybrids.vpool.VPool
        :param vdisks: vDisks to include in the work
        :type vdisks: list
        :param worker_contexts: Contexts about the workers
        :type worker_contexts: dict
        """
        super(StackWorkHandler, self).__init__(job_id)

        self.vpool = vpool
        self.vdisks = vdisks
        self.worker_contexts = worker_contexts

        self._key = self._SCRUB_VDISK_KEY.format(self.vpool.name)  # Key to register items under
        self._key_active_scrub = self._SCRUB_VDISK_ACTIVE_KEY.format(self.vpool.name)  # Key to register items that are actively scrubbed under
        self._log = 'Scrubber {0} - vPool {1}'.format(self.job_id, self.vpool.name)

    def generate_save_scrub_work(self):
        """
        Generates applicable scrub work and saves the scrub work consistently
        :return: Queue of work items
        """
        work_queue = self._generate_save_work()
        self._logger.info(self._format_message('Following items will be scrubbed: {0}'.format(list(work_queue.queue))))
        return work_queue

    def _generate_scrub_work(self):
        """
        Generates scrub work to be done
        :return: Queue of work items, value to store in persistent, the current expected value
        :rtype: tuple(Queue, list, list)
        """
        # Fetch data
        relevant_work_items, fetched_work_items = self._get_pending_scrub_work()
        registered_vdisks = [item['vdisk_guid'] for item in relevant_work_items]
        work_queue = Queue()
        for vd in self.vdisks:
            logging_start_vd = '{0} - vDisk {1} with guid {2}'.format(self._log, vd.name, vd.guid)
            if vd.guid in registered_vdisks:
                self._logger.info('{0} has already been registered to get scrubbed, not queueing again'.format(logging_start_vd))
                continue
            if vd.is_vtemplate is True:
                self._logger.info('{0} is a template, not scrubbing'.format(logging_start_vd))
                continue
            vd.invalidate_dynamics('storagedriver_id')
            if not vd.storagedriver_id:
                self._logger.warning('{0} no StorageDriver ID found'.format(logging_start_vd))
                continue
            work_queue.put(vd.guid)
        total_items = relevant_work_items + list(self._wrap_data(item) for item in work_queue.queue)
        return work_queue, total_items, fetched_work_items

    def _wrap_data(self, vdisk_guid):
        """
        Wrap the vdisk guid in a dict with some other metadata
        Saving the worker context allows the other scrub jobs to determine what is still valid scrub data
        :param vdisk_guid: The guid of the vDisk to store
        :return: The wrapped data
        :rtype: dict
        """
        data = {'vdisk_guid': vdisk_guid}
        data.update(self.worker_context)
        data.update({'job_id': self.job_id})
        return data

    def _get_pending_scrub_work(self):
        """
        Retrieves all scrub work currently being done
        - Filters out own data
        - Filters out relevant data
        - Removes obsolete data
        :return: All relevant items and all fetched items
        :rtype: tuple(list, list)
        :raises: ValueError: When an irregular item has been detected
        """
        # This will strip out the vdisk_guid to check the relevancy of the item (keeping the worker context)
        return self._get_relevant_items(relevant_values=self.worker_contexts.values(), relevant_keys=self.worker_context.keys())

    def _get_current_scrubbed_items(self):
        """
        Retrieves all scrub work currently being done
        - Filters out own data
        - Filters out relevant data
        - Removes obsolete data
        :return: All relevant items and all fetched items
        :rtype: tuple(list, list)
        :raises: ValueError: When an irregular item has been detected
        """
        # This will strip out the vdisk_guid to check the relevancy of the item (keeping the worker context)
        return self._get_relevant_items(relevant_values=self.worker_contexts.values(), relevant_keys=self.worker_context.keys(), key=self._key_active_scrub)

    def _generate_save_work(self):
        """
        Consistently save the generated scrub work
        :return: Current work to be done
        :rtype: Queue
        """
        # Keep it pure
        special = {'queue': None}

        def _get_value_and_expected_value():
            work_queue, total_items, fetched_work_items = self._generate_scrub_work()
            special['queue'] = work_queue
            return total_items, fetched_work_items

        self._safely_store(self._key, get_value_and_expected_value=_get_value_and_expected_value, logging_start=self._log)
        # The queue might be different of when the function got called due to the hooking in the save
        return special['queue']

    def _unregister_vdisk(self, vdisk_guid):
        """
        Removes a certain vdisk from the current data list
        :param vdisk_guid: Guid of the vDisk to remove
        :type vdisk_guid: basestring
        :return: List of values to save and a list of expected values for saving
        :rtype tuple(list, list)
        """
        # Fetch data
        relevant_work_items, fetched_work_items = self._get_pending_scrub_work()
        item_to_remove = self._wrap_data(vdisk_guid)
        try:
            self._logger.info(self._format_message('Unregister vDisk {0}'.format(vdisk_guid)))
            relevant_work_items.remove(item_to_remove)
        except ValueError:
            # Indicates a race condition
            message = 'The registering data ({0}) is not in the list. Something must have removed it!'.format(item_to_remove)
            self._logger.exception(self._format_message(message))
            raise ValueError(message)
        return relevant_work_items, fetched_work_items

    def unregister_vdisk(self, vdisk_guid, retries=25):
        """
        Safely removes a vdisk from the pool
        :param vdisk_guid: Guid of the vDisk to remove
        :type vdisk_guid: basestring
        :param retries: Amount of retries to do
        :type retries: int
        :return: Remaining items
        :rtype: list
        """
        # Keep it pure
        special = {'total_items': None}

        def _get_value_and_expected_value():
            relevant_work_items, fetched_work_items = self._unregister_vdisk(vdisk_guid)
            special['relevant_work_items'] = relevant_work_items
            return relevant_work_items, fetched_work_items

        self._logger.info('{0} - Unregistering vDisk {1}'.format(self._log, vdisk_guid))
        # Attempt to save with all fetched data during work generation, expect the current key to not have changed
        self._safely_store(self._key,
                           get_value_and_expected_value=_get_value_and_expected_value,
                           logging_start='{0} - Unregistering vDisk {1}'.format(self._log, vdisk_guid),
                           max_retries=retries)
        self._logger.info(self._format_message('Successfully unregistered vDisk {0}'.format(vdisk_guid)))
        return special['relevant_work_items']

    def register_vdisk_for_scrub(self, vdisk_guid):
        """
        Register that a vDisk is being actively scrubbed
        :param vdisk_guid: Guid of the vDisk to register
        :type vdisk_guid: basestring
        :return: The loop instance keeping the information up to date
        :rtype: RepeatingTimer
        """
        def _update_vdisk_scrubbing_info():
            now = time.time()
            expires = now + 30
            data = {'job_id': self.job_id,
                    'expires': expires,
                    'on_going': True}
            current_scrub_info = vdisk.scrubbing_information or {}
            if not current_scrub_info.get('start_time'):
                data.update({'start_time': now,
                             'start_time_readable': datetime.fromtimestamp(now).strftime("%Y-%m-%d %H:%M:%S.%f%z")})
            current_scrub_info.update(data)
            vdisk.scrubbing_information = current_scrub_info
            vdisk.save()

        vdisk = VDisk(vdisk_guid)
        rt = RepeatingTimer(5, _update_vdisk_scrubbing_info, wait_for_first_run=True)
        rt.start()
        return rt

    def unregister_vdisk_for_scrub(self, vdisk_guid, registering_thread, possible_exception=None):
        """
        Register that a vDisk is being actively scrubbed
        :param vdisk_guid: Guid of the vDisk to register
        :type vdisk_guid: basestring
        :param registering_thread: The thread registering scrub data onto the vdisk
        :type registering_thread: RepeatingTimer
        :param possible_exception: Possible exception that occurred while scrubbing
        :type possible_exception: Excepion
        :return: The loop instance keeping the information up to date
        :rtype: RepeatedTimer
        """
        registering_thread.cancel()
        registering_thread.join()
        vdisk = VDisk(vdisk_guid)
        if not vdisk.scrubbing_information:
            scrub_info = {}
        else:
            scrub_info = vdisk.scrubbing_information
        now = time.time()
        # Updating for storing it under previous runs
        scrub_info.update({'end_time': time.time(),
                           # For Operations. Easier to grep in the logs
                           'end_time_readable': datetime.fromtimestamp(now).strftime("%Y-%m-%d %H:%M:%S.%f%z"),
                           'exception': str(possible_exception),
                           'on_going': False})
        scrub_info_copy = scrub_info.copy()
        # Reset copy
        scrub_info_copy.update(dict.fromkeys(['job_id', 'expires', 'exception', 'end_time', 'end_time_readable', 'start_time', 'start_time_readable']))
        if possible_exception:
            previous_run_key = 'previous_failed_runs'
            previous_runs = scrub_info_copy.get('previous_failed_runs', [])
        else:
            previous_run_key = 'previous_successful_runs'
            previous_runs = scrub_info_copy.get('previous_successful_runs', [])
        updated_previous_runs = [dict((k, v) for k, v in scrub_info.iteritems() if k not in ['previous_failed_runs', 'previous_successful_runs'])] + previous_runs[0:self._SCRUB_JOB_TRACK_COUNT - 1]

        scrub_info_copy[previous_run_key] = updated_previous_runs
        vdisk.scrubbing_information = scrub_info_copy
        vdisk.save()


class StackWorker(ScrubShared):
    """
    This class represents a worker of the scrubbing stack
    """

    def __init__(self, job_id, queue, vpool, scrub_info, error_messages, stack_work_handler, worker_contexts, stacks_to_spawn, stack_number):
        """
        :param queue: a Queue with vDisk guids that need to be scrubbed (they should only be member of a single vPool)
        :type queue: Queue
        :param vpool: the vPool object of the vDisks
        :type vpool: VPool
        :param scrub_info: A dict containing scrub information:
                           `scrub_path` with the path where to scrub
                           `storage_router` with the StorageRouter that needs to do the work
        :type scrub_info: dict
        :param error_messages: A list of error messages to be filled (by reference)
        :type error_messages: list
        :param stack_work_handler: A stack work handler instance
        :type stack_work_handler: StackWorkHandler
        :param worker_contexts: Context of all ovs-worker services (dict with storagerouter guid, worker_pid and worker_start)
        :type worker_contexts: dict
        :param stacks_to_spawn: Amount of stacks that were spawned. Required to resolve racing with retries
        :type stacks_to_spawn: int
        :param stack_number: Number given by the stack spawner
        :type stack_number: int
        """
        super(StackWorker, self).__init__(job_id)
        self.queue = queue
        self.vpool = vpool
        self.error_messages = error_messages
        self.worker_contexts = worker_contexts
        self.stack_number = stack_number
        self.stacks_to_spawn = stacks_to_spawn
        self.stack_work_handler = stack_work_handler
        self.scrub_info = scrub_info  # Stored for testing purposes

        self.queue_size = self.queue.qsize()
        self.stack_id = str(uuid.uuid4())
        self.storagerouter = scrub_info['storagerouter']
        self.partition_guid = scrub_info['partition_guid']

        self._log = 'Scrubber {0} - vPool {1} - StorageRouter {2} - Stack {3}'.format(self.job_id, self.vpool.name,
                                                                                      self.storagerouter.name,
                                                                                      self.stack_number)

        # Both the proxy and scrub directory are bound to the scrub location and both will be re-used
        self.backend_connection_manager_config = Configuration.get('ovs/vpools/{0}/hosts/{1}/config|backend_connection_manager'.format(self.vpool.guid, self.vpool.storagedrivers[0].storagedriver_id))
        # Allow a custom one to be inserted
        self.backend_connection_manager_config.update(Configuration.get('ovs/vpools/{0}/scrub/tweaks|backend_connection_manager'.format(self.vpool.guid), default={}))
        proxy_amount_key = '/ovs/framework/hosts/{0}/config|scrub_proxy_amount'.format(self.storagerouter.machine_id)
        proxy_amount = Configuration.get(key=proxy_amount_key, default=1)
        if proxy_amount <= 0:
            raise ValueError('{0} - Incorrect amount of proxies. Expected at least 1, found {1}'.format(self._log, proxy_amount))
        if self.backend_connection_manager_config.get('backend_type') != 'MULTI':
            self._logger.warning('{0} - {1} proxies were request but the backend_connection_manager config only supports 1 proxy'.format(self._log, proxy_amount))
            proxy_amount = 1
        self.alba_proxy_services = ['ovs-albaproxy_{0}_{1}_{2}_scrub_{3}'.format(self.vpool.name, self.storagerouter.name, self.partition_guid, i)
                                    for i in xrange(0, proxy_amount)]
        self.scrub_config_key = 'ovs/vpools/{0}/proxies/scrub/scrub_config_{1}_{{0}}'.format(vpool.guid, self.partition_guid)  # Formatted with the number of the proxy
        self.scrub_directory = '{0}/scrub_work_{1}_{2}_{3}'.format(scrub_info['scrub_path'], vpool.name, self.storagerouter.name, self.partition_guid)
        self.backend_config_key = 'ovs/vpools/{0}/proxies/scrub/backend_config_{1}'.format(vpool.guid, self.partition_guid)
        self.lock_time = 5 * 60
        self.registered_proxy = False
        self.registering_data = {'job_id': self.job_id, 'stack_id': self.stack_id}  # Data to register within Arakoon about this StackWorker
        self.registering_data.update(self.worker_context)

        # Always at least 1 proxy service. Using that name to register items under
        self._key = self._SCRUB_PROXY_KEY.format(self.alba_proxy_services[0])
        self._state_key = '{0}_state'.format(self._key)  # Key with the combined state for all proxies

    def deploy_stack_and_scrub(self):
        """
        Executes scrub work for a given vDisk queue and vPool, based on scrub_info
        - Sets up a scrubbing proxy (if the proxy is not present yet)
        - Launches scrubbing threads (up to 20)
        - Cleans up the scrubbing proxy (if the proxy is no longer used)
        :return: None
        :rtype: NoneType
        """
        if len(self.vpool.storagedrivers) == 0 or not self.vpool.storagedrivers[0].storagedriver_id:
            self.error_messages.append('vPool {0} does not have any valid StorageDrivers configured'.format(self.vpool.name))
            return

        # Deploy a proxy
        self._deploy_proxies()

        # Execute the actual scrubbing
        threads = []
        threads_key = '/ovs/framework/hosts/{0}/config|scrub_stack_threads'.format(self.storagerouter.machine_id)
        amount_threads = Configuration.get(key=threads_key, default=2)
        if not isinstance(amount_threads, int):
            self.error_messages.append('Amount of threads to spawn must be an integer for StorageRouter with ID {0}'.format(self.storagerouter.machine_id))
            return

        amount_threads = max(amount_threads, 1)  # Make sure amount_threads is at least 1
        amount_threads = min(min(self.queue.qsize(), amount_threads), 20)  # Make sure amount threads is max 20
        self._logger.info('{0} - Spawning {1} threads for proxy services {2}'.format(self._log, amount_threads, ', '.join(self.alba_proxy_services)))
        for index in range(amount_threads):
            # Name the threads for unit testing purposes
            thread = Thread(name='execute_scrub_{0}_{1}_{2}'.format(self.vpool.guid, self.partition_guid, index),
                            target=self._execute_scrub,
                            args=(index,))
            thread.start()
            threads.append(thread)
        for thread in threads:
            thread.join()

        # Delete the proxy again
        self._remove_proxies()

    def _execute_scrub(self, thread_number):
        """
        Executes the actual scrubbing
        - Ask the Volumedriver what scrub work is to be done
        - Ask to Volumedriver to do scrub work
        - Ask the Volumedriver to apply this work (when not applied, scrubbing leaves garbage on the backend)
        :param thread_number: Number of the Thread that is executing the scrubbing
        :type thread_number: int
        :return: None
        :rtype: NoneType
        """
        def _verify_mds_config(current_vdisk):
            current_vdisk.invalidate_dynamics('info')
            vdisk_configs = current_vdisk.info['metadata_backend_config']
            if len(vdisk_configs) == 0:
                raise RuntimeError('Could not load MDS configuration')
            return vdisk_configs
        log = '{0} - Scrubbing thread {1}'.format(self._log, thread_number)
        try:
            # Empty the queue with vDisks to scrub
            with remote(self.storagerouter.ip, [VDisk]) as rem:
                while True:
                    vdisk_guid = self.queue.get(False)  # Raises Empty Exception when queue is empty, so breaking the while True loop
                    volatile_key = 'ovs_scrubbing_vdisk_{0}'.format(vdisk_guid)
                    try:
                        # Check MDS master is local. Trigger MDS handover if necessary
                        vdisk = rem.VDisk(vdisk_guid)
                        vdisk_log = '{0} - vDisk {1} with guid {2} and volume id {3}'.format(log, vdisk.name, vdisk.guid, vdisk.volume_id)
                        self._logger.info('{0} - Started scrubbing at location {1}'.format(vdisk_log, self.scrub_directory))
                        configs = _verify_mds_config(current_vdisk=vdisk)
                        storagedriver = StorageDriverList.get_by_storagedriver_id(vdisk.storagedriver_id)
                        if configs[0].get('ip') != storagedriver.storagerouter.ip:
                            self._logger.info('{0} - MDS master is not local, trigger handover'.format(vdisk_log, vdisk.name))
                            MDSServiceController.ensure_safety(vdisk_guid=vdisk_guid)  # Do not use a remote VDisk instance here
                            configs = _verify_mds_config(current_vdisk=vdisk)
                            if configs[0].get('ip') != storagedriver.storagerouter.ip:
                                self._logger.warning('{0} - Skipping because master MDS still not local'.format(vdisk_log, vdisk.name))
                                continue

                        # Check if vDisk is already being scrubbed
                        if self._volatile.add(key=volatile_key, value=volatile_key, time=24 * 60 * 60) is False:
                            self._logger.warning('{0} - Skipping because vDisk is already being scrubbed'.format(vdisk_log, vdisk.name))
                            continue

                        # Fetch the generic lease
                        lease_interval = Configuration.get('/ovs/volumedriver/intervals|locked_lease', default=5)
                        # Lease per vpool
                        lease_interval = Configuration.get('/ovs/vpools/{0}/scrub/tweaks|locked_lease_interval'.format(self.vpool.guid), default=lease_interval)
<<<<<<< HEAD
                        # Do the actual scrubbing
                        with vdisk.storagedriver_client.make_locked_client(str(vdisk.volume_id), update_interval_secs=lease_interval) as locked_client:
                            self._logger.info('{0} - vDisk {1} - Retrieve and apply scrub work'.format(log, vdisk.name))
                            work_units = locked_client.get_scrubbing_workunits()
                            for work_unit in work_units:
                                res = locked_client.scrub(work_unit=work_unit,
                                                          scratch_dir=self.scrub_directory,
                                                          log_sinks=[Logger.get_sink_path(source='scrubber_{0}'.format(self.vpool.name), forced_target_type=Logger.TARGET_TYPE_FILE)],
                                                          backend_config=Configuration.get_configuration_path(self.backend_config_key))
                                locked_client.apply_scrubbing_result(scrubbing_work_result=res)
                            if work_units:
                                self._logger.info('{0} - vDisk {1} - {2} work units successfully applied'.format(log, vdisk.name, len(work_units)))
                            else:
                                self._logger.info('{0} - vDisk {1} - No scrubbing required'.format(log, vdisk.name))
                    except Exception:
                        if vdisk is None:
                            message = '{0} - vDisk with guid {1} could not be found'.format(log, vdisk_guid)
=======

                        # Register that the disk is being scrubbed
                        registrator = self.stack_work_handler.register_vdisk_for_scrub(vdisk_guid)
                        scrub_exception = None
                        try:
                            if 'post_vdisk_scrub_registration' in self._test_hooks:
                                self._test_hooks['post_vdisk_scrub_registration'](self, vdisk_guid)
                            # Do the actual scrubbing
                            with vdisk.storagedriver_client.make_locked_client(str(vdisk.volume_id), update_interval_secs=lease_interval) as locked_client:
                                self._logger.info('{0} - Retrieve and apply scrub work'.format(vdisk_log, vdisk.name))
                                work_units = locked_client.get_scrubbing_workunits()
                                for work_unit in work_units:
                                    res = locked_client.scrub(work_unit=work_unit,
                                                              scratch_dir=self.scrub_directory,
                                                              log_sinks=[LogHandler.get_sink_path('scrubber_{0}'.format(self.vpool.name), allow_override=True, forced_target_type='file')],
                                                              backend_config=Configuration.get_configuration_path(self.backend_config_key))
                                    locked_client.apply_scrubbing_result(scrubbing_work_result=res)
                                if work_units:
                                    self._logger.info('{0} - {1} work units successfully applied'.format(vdisk_log, len(work_units)))
                                else:
                                    self._logger.info('{0} - No scrubbing required'.format(vdisk_log, vdisk.name))
                        except Exception as ex:
                            scrub_exception = ex
                            raise
                        finally:
                            self.stack_work_handler.unregister_vdisk_for_scrub(vdisk_guid, registrator, scrub_exception)
                            if 'post_vdisk_scrub_unregistration' in self._test_hooks:
                                self._test_hooks['post_vdisk_scrub_unregistration'](self, vdisk_guid)
                    except Exception as ex:
                        if isinstance(ex, ObjectNotFoundException):
                            message = '{0} - Scrubbing failed vDisk with guid {1} because the vDisk is no longer available'.format(log, vdisk_guid)
                            self._logger.warning(message)
>>>>>>> dc293272
                        else:
                            vdisk = VDisk(vdisk_guid)
                            vdisk_log = '{0} - vDisk {1} with volume id {2}'.format(log, vdisk.name, vdisk.volume_id)
                            message = '{0} - Scrubbing failed'.format(vdisk_log, vdisk.name)
                            self.error_messages.append(message)
                            self._logger.exception(message)
                    finally:
                        # Remove vDisk from volatile memory and scrub work
                        self._volatile.delete(volatile_key)
                        self.stack_work_handler.unregister_vdisk(vdisk_guid)

        except Empty:  # Raised when all items have been fetched from the queue
            self._logger.info('{0} - Queue completely processed'.format(log))
        except Exception:
            message = '{0} - Scrubbing failed'.format(log)
            self.error_messages.append(message)
            self._logger.exception(message)

    def _get_registered_proxy_users(self):
        """
        Retrieves all stacks using a certain proxy
        - Discards obsolete data
        - Removes obsolete data keys
        :return: List of stacks using the proxy
        :rtype: list
        """
        # This will strip out the job_id, stack_id to check the relevancy of the item (keeping the worker context)
        return self._get_relevant_items(relevant_values=self.worker_contexts.values(),
                                        relevant_keys=self.worker_context.keys())

    def _register_proxy_usage(self):
        """
        Registers that this worker is using the proxy
        This registration is used to lock the usage of the proxy/scrub directory
        :return: Current list of items
        :rtype: list
        """
        # Keep it pure (for now)
        special = {'relevant_work_items': None}

        def _get_value_and_expected_value():
            relevant_work_items, fetched_work_items = self._get_registered_proxy_users()
            relevant_work_items.append(self.registering_data)
            special['relevant_work_items'] = relevant_work_items
            return relevant_work_items, fetched_work_items

        self._logger.info('{0} - Registering usage of {1}'.format(self._log, ', '.join(self.alba_proxy_services)))

        # Attempt to save with all fetched data during work generation, expect the current key to not have changed
        self._safely_store(self._key, get_value_and_expected_value=_get_value_and_expected_value, logging_start=self._log)
        self.registered_proxy = True
        return special['relevant_work_items']

    def _unregister_proxy_usage(self):
        """
        Unregisters that this worker is using this proxy
        :return: The remaining data entries
        :rtype: list
        """
        # Keep it pure (for now)
        special = {'relevant_work_items': None}

        def _get_value_and_expected_value():
            relevant_work_items, fetched_work_items = self._get_registered_proxy_users()
            try:
                relevant_work_items.remove(self.registering_data)
            except ValueError:
                message = 'The registering data ({0}) is not in the list. Something must have removed it!'.format(self.registering_data)
                self._logger.error(self._format_message(message))
                raise ValueError(message)
            special['relevant_work_items'] = relevant_work_items
            return relevant_work_items, fetched_work_items

        self._logger.info('{0} - Unregistering usage of {1}'.format(self._log, ', '.join(self.alba_proxy_services)))

        if self.registered_proxy is True:
            # Attempt to save with all fetched data during work generation, expect the current key to not have changed
            self._safely_store(self._key,
                               get_value_and_expected_value=_get_value_and_expected_value,
                               logging_start='{0} - Unregistering proxies {1}'.format(self._log, ', '.join(self.alba_proxy_services)),
                               max_retries=self.stacks_to_spawn)
        self._logger.info(self._format_message('Successfully unregistered proxies {0}'.format(', '.join(self.alba_proxy_services))))
        return special['relevant_work_items']

    def _long_poll_proxy_state(self, states, timeout=None):
        """
        Start long polling for the proxy state. This state is not fetched by the service manager but rather by the threads injecting a key in Arakoon
        This function will return once the requested state has been achieved
        :param states: States of the key
        :type states: Possible states are:
        - 'deploying': proxy is still being deployed
        - 'deployed': proxy has been deployed
        - 'removing': proxy is being removed
        - 'removed': proxy has been removed
        :param timeout: Amount of seconds to wait (Defaults to 5 minutes)
        :return: Current state or None (when the given key does not exist)
        :rtype: str
        """
        if timeout is None:
            timeout = self.lock_time
        if self._persistent.exists(self._state_key) is True:
            start = time.time()
            while True:
                current_state = self._persistent.get(self._state_key)
                if current_state in states:
                    return current_state
                if time.time() - start > timeout:
                    raise RuntimeError('Long polling for the state has timed out')
                self._logger.debug(self._format_message('Proxies {0{ their state does not match any in  \'{1}\'  (Current: {2})'
                                                        .format(', '.join(self.alba_proxy_services), states, current_state)))
                time.sleep(1)
        return None

    def _set_proxies_state(self, state):
        """
        Sets the state of the proxy
        :param state: State of key
        :return: The state that was set
        """
        self._persistent.set(self._state_key, state)

    def _deploy_proxies(self):
        """
        Deploy a scrubbing proxy
        - Validates if a proxy is already present
        - Sets up a proxy consistently
        :return: None
        :rtype: NoneType
        """
        if 'pre_proxy_deployment' in self._test_hooks:
            self._test_hooks['pre_proxy_deployment'](self)

        self._logger.info(self._format_message('Checking for ALBA proxies {0} deployment'.format(', '.join(self.alba_proxy_services))))
        registered_users = self._register_proxy_usage()
        self._logger.info(self._format_message('Current registered users: {0}'.format(registered_users)))
        try:
            if len(registered_users) == 1:
                alba_pkg_name, alba_version_cmd = PackageFactory.get_package_and_version_cmd_for(component=PackageFactory.COMP_ALBA)
                # First to register, allowed to deploy the proxy
                self._logger.info(self._format_message('Deploying ALBA proxies {0}'.format(', '.join(self.alba_proxy_services))))
                # Check the proxy status - could be that it is removing
                self._set_proxies_state('deploying')
                scrub_proxy_configs = []
                with self._client_cluster_lock:
                    self._logger.info(self._format_message('Creating directory {0}'.format(self.scrub_directory)))
                    client = SSHClient(self.storagerouter, 'root', cached=False)  # Explicitly request a new connection here
                    client.dir_create(self.scrub_directory)
                    client.dir_chmod(self.scrub_directory, 0777)  # Celery task executed by 'ovs' user and should be able to write in it
                    machine_id = System.get_my_machine_id(client)
                    port_range = Configuration.get('/ovs/framework/hosts/{0}/ports|storagedriver'.format(machine_id))
                    ports = System.get_free_ports(selected_range=port_range, amount=len(self.alba_proxy_services), client=client)
                    scrub_config = Configuration.get('ovs/vpools/{0}/proxies/scrub/generic_scrub'.format(self.vpool.guid)).copy()
                    for alba_proxy_index, alba_proxy_service in enumerate(self.alba_proxy_services):
                        port = ports[alba_proxy_index]
                        scrub_proxy_config_key = self.scrub_config_key.format(alba_proxy_index)
                        scrub_proxy_config = scrub_config.copy()
                        scrub_proxy_config['port'] = port
                        scrub_proxy_config['transport'] = 'tcp'
                        scrub_proxy_configs.append(scrub_proxy_config)
                        Configuration.set(scrub_proxy_config_key, json.dumps(scrub_proxy_config, indent=4), raw=True)
                        params = {'VPOOL_NAME': self.vpool.name,
                                  'LOG_SINK': Logger.get_sink_path(alba_proxy_service),
                                  'CONFIG_PATH': Configuration.get_configuration_path(scrub_proxy_config_key),
                                  'ALBA_PKG_NAME': alba_pkg_name,
                                  'ALBA_VERSION_CMD': alba_version_cmd}
                        self._service_manager.add_service(name='ovs-albaproxy', params=params, client=client, target_name=alba_proxy_service)
                        self._service_manager.start_service(name=alba_proxy_service, client=client)

                        if 'post_single_proxy_deployment' in self._test_hooks:
                            self._test_hooks['post_single_proxy_deployment'](self, alba_proxy_service)

                        self._logger.info(self._format_message('Deployed ALBA proxy {0} (Config: {1})'.format(alba_proxy_service, scrub_proxy_config)))
                # Backend config is tied to the proxy, so only need to register while the proxy has to be deployed
                self._logger.info(self._format_message('Setting up backend config'))
                backend_config = copy.deepcopy(self.backend_connection_manager_config)
                if backend_config.get('backend_type') != 'MULTI':
                    scrub_proxy_config = scrub_proxy_configs[0]  # Only 1 proxy would be deployed
                    backend_config['alba_connection_host'] = '127.0.0.1'
                    backend_config['alba_connection_port'] = scrub_proxy_config['port']
                else:
                    # Iterate all proxy configs from the VPool and adjust the socket
                    proxy_config_template = None
                    for key in backend_config.copy().iterkeys():
                        # Proxy keys are currently set to to a stringified integer value
                        if key.isdigit():
                            # Remove all proxy configurations of the VPool to replace it with the scrubber ones
                            proxy_config = backend_config.pop(key)
                            if proxy_config_template is None:
                                proxy_config_template = proxy_config
                    # Build up config for our purposes
                    for index, scrub_proxy_config in enumerate(scrub_proxy_configs):
                        proxy_config = proxy_config_template.copy()
                        proxy_config.update({'alba_connection_host': '127.0.0.1',
                                             'alba_connection_port': scrub_proxy_config['port']})
                        backend_config[str(index)] = proxy_config
                # Copy backend connection manager information in separate key
                Configuration.set(self.backend_config_key, json.dumps({"backend_connection_manager": backend_config}, indent=4), raw=True)
                self._logger.info(self._format_message('Backend config was set up'))

                if 'post_proxy_deployment' in self._test_hooks:
                    self._test_hooks['post_proxy_deployment'](self)

                self._set_proxies_state('deployed')
            else:
                # Long polling for the status
                self._logger.info(self._format_message('Re-using existing proxy services {0}'.format(', '.join(self.alba_proxy_services))))
                self._logger.info(self._format_message('Waiting for proxy services {0} to be deployed by another worker'.format(', '.join(self.alba_proxy_services))))
                proxy_state = self._long_poll_proxy_state(states=['deployed', 'removed'])
                if proxy_state == 'removed':  # A different worker has tried to remove and might or might not have succeeded
                        raise RuntimeError(self._format_message('Proxy services {0} deployment failed with another worker'.format(', '.join(self.alba_proxy_services))))
                self._logger.info(self._format_message('Proxy services {0} was deployed'.format(', '.join(self.alba_proxy_services))))
        except Exception:
            message = '{0} - An error occurred deploying ALBA proxies {1}'.format(self._log, ', '.join(self.alba_proxy_services))
            self.error_messages.append(message)
            self._logger.exception(message)
            self._remove_proxies(force=True)
            raise  # No proxy could be set so no scrubbing could happen for this worker

    def _remove_proxies(self, force=False):
        """
        Removes the proxy that was used
        :param force: Force removal. This will skip all the check of registered user.
        Should be set to True when deployment failed to re-deploy the proxy by a different worker
        :return: None
        :rtype: None
        """
        proxy_users = self._unregister_proxy_usage()  # Always unregister the usage
        if force is False:
            if len(proxy_users) > 0:
                self._logger.info('{0} - Cannot remove services {1} as it is still in use by others'.format(self._log, ', '.join(self.alba_proxy_services)))
                return
        removal_errors = []
        try:
            # No longer using the proxy as we want to remove it
            self._set_proxies_state('removing')
            with self._client_cluster_lock:
                self._logger.info(self._format_message('Removing directory {0}'.format(self.scrub_directory)))
                client = SSHClient(self.storagerouter, 'root', cached=False)  # Explicitly ask for a new connection here
                client.dir_delete(self.scrub_directory)
                self._logger.info(self._format_message('Removing services {0}'.format(', '.join(self.alba_proxy_services))))
                for alba_proxy_index, alba_proxy_service in enumerate(self.alba_proxy_services):
                    proxy_scrub_config_key = self.scrub_config_key.format(alba_proxy_index)
                    try:
                        if self._service_manager.has_service(alba_proxy_service, client=client) is True:
                            if self._service_manager.get_service_status(name=alba_proxy_service, client=client) == 'active':
                                self._service_manager.stop_service(alba_proxy_service, client=client)
                            self._service_manager.remove_service(alba_proxy_service, client=client)
                            self._logger.info('{0} - Removed service {1}'.format(self._log, alba_proxy_service))
                    except Exception:
                        message = '{0} - Removing service {1} failed'.format(self._log, alba_proxy_service)
                        removal_errors.append(message)
                        self._logger.exception(message)
                    try:
                        if Configuration.exists(proxy_scrub_config_key):
                            Configuration.delete(proxy_scrub_config_key)
                    except Exception:
                        message = '{0} - Removing the config of service {1} failed'.format(self._log, alba_proxy_service)
                        removal_errors.append(message)
                        self._logger.exception(message)
            if len(removal_errors) > 0:
                message = '{0} - Errors while removing services {1}: \n - {2}'.format(self._log, ', '.join(self.alba_proxy_services), '\n - '.join(removal_errors))
                self._logger.error(message)
                raise RuntimeError(message)
            self._logger.info('{0} - Removed services {1}'.format(self._log, ', '.join(self.alba_proxy_services)))
        except Exception:
            message = '{0} - Removing services {1} failed'.format(self._log, ', '.join(self.alba_proxy_services))
            removal_errors.append(message)
            self._logger.exception(message)
            raise
        finally:
            # Not sure if this is the right call. Proxy deployment/removal errors should be looked after
            # This will cause the next proxy setup to fail as the service already exists and that one will attempt to clean up again
            self._set_proxies_state('removed')


class Scrubber(ScrubShared):
    """
    This class represents a scrub job being handled
    It will:
    - Divide the scrub work among all StorageRouters with a SCRUB partition
    - Create a job entry into ovs/framework/jobs/scrub
    - Executes scrub work for a given vDisk queue and vPool, based on scrub_info
      - Will re-use already deployed proxies
      - Keep internal track of items to scrub
    - Cleanup stale job entries
    """

    _KEY_LIFETIME = 7 * 24 * 60 * 60  # All job keys are kept for 7 days and after that the next scrubbing job will remove the outdated ones

    def __init__(self, vpool_guids=None, vdisk_guids=None, storagerouter_guid=None, manual=False, task_id=None):
        """
        :param vpool_guids: Guids of the vPools that need to be scrubbed completely
        :type vpool_guids: list
        :param vdisk_guids: Guids of the vDisks that need to be scrubbed
        :type vdisk_guids: list
        :param storagerouter_guid: Guid of the StorageRouter to execute the scrub work on
        :type storagerouter_guid: str
        :param manual: Indicator whether the execute_scrub is called manually or as scheduled task (automatically)
        :type manual: bool
        :param task_id: An ID for the current scrub task (this can be the current celery job id or None for a generated one)
        """
        # Validation
        if vdisk_guids is None:
            vdisk_guids = []
        if vpool_guids is None:
            vpool_guids = []
        if not isinstance(vpool_guids, list):
            raise ValueError('vpool_guids should be a list')
        if not isinstance(vdisk_guids, list):
            raise ValueError('vdisk_guids should be a list')
        if storagerouter_guid is not None and not isinstance(storagerouter_guid, basestring):
            raise ValueError('storagerouter_guid should be a str')

        if manual is False and (len(vpool_guids) > 0 or len(vdisk_guids) > 0):
            raise ValueError('When specifying vDisks or vPools, "manual" must be True')

        super(Scrubber, self).__init__(task_id or str(uuid.uuid4()))

        if os.environ.get('RUNNING_UNITTESTS') == 'True' and not ScrubShared._unittest_data['setup']:
            self.setup_for_unittests()

        self.task_id = task_id  # Be able to differentiate between directly executed ones for debugging purposes
        self.vdisk_guids = vdisk_guids
        self.vpool_guids = vpool_guids
        self.storagerouter_guid = storagerouter_guid
        self.manual = manual

        self._log = 'Scrubber {0}'.format(self.job_id)

        self.time_start = None
        self.time_end = None
        self.clients = self.build_clients()
        self.vpool_vdisk_map = self.generate_vpool_vdisk_map(vpool_guids=vpool_guids, vdisk_guids=vdisk_guids, manual=manual)
        self.scrub_locations = self.get_scrub_locations(self.storagerouter_guid)
        self.worker_contexts = self.get_worker_contexts()  # Could give off an outdated view but that would be picked up by the next scrub job

        # Scrubbing stack
        self.error_messages = []  # Keep track of all messages that might occur
        self.max_stacks_per_vpool = None
        self.stack_workers = []  # Unit tests can hook into this variable to do some fiddling
        self.stack_threads = []

    @staticmethod
    def setup_for_unittests():
        """
        Current mocks do not yet a System.get_my_storagerouter or anything related worker services
        This function will inject a mock so unittests can actually test the logic of the scrubber
        """
        # Setup System
        storagerouter = StorageRouterList.get_storagerouters()[0]
        System._machine_id['none'] = System._machine_id[storagerouter.ip]

        # Setup the worker service for all storagerouters
        service_name = 'ovs-workers'
        service_manager = ServiceFactory.get_manager()
        for storagerouter in StorageRouterList.get_storagerouters():
            client = SSHClient(storagerouter, 'root')
            if not service_manager.has_service(service_name, client):
                service_manager.add_service(service_name, client)
                service_manager.start_service(service_name, client)
        ScrubShared._unittest_data['setup'] = True

    def build_clients(self):
        """
        Builds SSHClients towards all StorageRouters
        :return: SSHClient mapped by storagerouter
        :rtype: dict((storagerouter, sshclient))
        """
        clients = {}
        with self._client_lock:
            for storagerouter in StorageRouterList.get_storagerouters():
                client = None
                tries = 0
                max_tries = 5
                while client is None:
                    tries += 1
                    if tries > max_tries:
                        self._logger.error(self._format_message('Assuming StorageRouter {0} is dead. Not scrubbing there'.format(storagerouter.ip)))
                        break
                    try:
                        # Requesting new client to avoid races (if the same worker would build the clients again)
                        client = SSHClient(storagerouter, username='root', timeout=30, cached=False)
                    except Exception:
                        self._logger.exception(self._format_message('Unable to connect to StorageRouter {0} - Retrying {1} more times before assuming it is down'.format(storagerouter.ip, max_tries - tries)))
                if client is not None:
                    clients[storagerouter] = client
        return clients

    def get_worker_contexts(self):
        """
        Retrieves information about the all workers (where it is executed and under what PID)
        This information is later used to check which data can be discarded (because of interrupted workers)
        :return: Information about the current workers
        :rtype: dict
        """
        workers_context = {}
        for storagerouter, client in self.clients.iteritems():
            worker_pid = 0
            worker_start = None
            try:
                # Retrieve the current start time of the process (used to create a unique key)
                # Output of the command:
                #                  STARTED   PID
                # Mon Jan 22 11:49:04 2018 22287
                worker_pid = self._service_manager.get_service_pid(name='ovs-workers', client=client)
                if worker_pid == 0:
                    self._logger.warning('The workers are down on StorageRouter {0}'.format(storagerouter.guid))
                else:
                    worker_start = self._service_manager.get_service_start_time(name='ovs-workers', client=client)
            except Exception:
                self._logger.exception(self._format_message('Unable to retrieve information about the worker'))
            workers_context[storagerouter] = {'storagerouter_guid': storagerouter.guid,
                                              'worker_pid': worker_pid,
                                              'worker_start': worker_start}
        if System.get_my_storagerouter() not in workers_context:
            raise ValueError(self._format_message('The context about the workers on this machine should be known'))
        return workers_context

    def execute_scrubbing(self):
        """
        Execute the scrubbing work
        Every vpool will have its own set of stacks to scrub. These stacks deploy scrubbing threads internally
        The number of stacks for every vpool is calculated based on the number of vpools to scrub in total ( 6+ -> 1/vpool, 6>x>=3 -> 2/vpool, 3> -> 3/vpool)
        :return: None
        :rtype: NoneType
        """
        self._logger.info(self._format_message('Executing scrub'))
        number_of_vpools = len(self.vpool_vdisk_map)
        if number_of_vpools >= 6:
            self.max_stacks_per_vpool = 1
        elif number_of_vpools >= 3:
            self.max_stacks_per_vpool = 2
        else:
            self.max_stacks_per_vpool = 5

        self.time_start = time.time()
        self.set_main_job_info()
        counter = 0
        vp_work_map = {}
        for vp, vdisks in self.vpool_vdisk_map.iteritems():
            logging_start = self._format_message('vPool {0}'.format(vp.name))
            # Verify amount of vDisks on vPool
            self._logger.info('{0} - Checking scrub work'.format(logging_start))
            stack_work_handler = StackWorkHandler(vpool=vp, vdisks=vdisks, worker_contexts=self.worker_contexts, job_id=self.job_id)
            vpool_queue = stack_work_handler.generate_save_scrub_work()
            vp_work_map[vp] = (vpool_queue, stack_work_handler)
            if vpool_queue.qsize() == 0:
                self._logger.info('{0} - No scrub work'.format(logging_start))
                continue
            stacks_to_spawn = min(self.max_stacks_per_vpool, len(self.scrub_locations))
            self._logger.info('{0} - Spawning {1} stack{2}'.format(logging_start, stacks_to_spawn, '' if stacks_to_spawn == 1 else 's'))
            for stack_number in xrange(stacks_to_spawn):
                scrub_target = self.scrub_locations[counter % len(self.scrub_locations)]
                stack_worker = StackWorker(queue=vpool_queue,
                                           vpool=vp,
                                           scrub_info=scrub_target,
                                           error_messages=self.error_messages,
                                           worker_contexts=self.worker_contexts,
                                           stack_work_handler=stack_work_handler,
                                           job_id=self.job_id,
                                           stacks_to_spawn=stacks_to_spawn,
                                           stack_number=stack_number)
                self.stack_workers.append(stack_worker)
                stack = Thread(target=stack_worker.deploy_stack_and_scrub,
                               args=())
                stack.start()
                self.stack_threads.append(stack)
                counter += 1

        if 'post_stack_worker_deployment' in self._test_hooks:
            self._test_hooks['post_stack_worker_deployment'](self)

        for thread in self.stack_threads:
            thread.join()

        # Update the job info
        self.time_end = time.time()
        self.set_main_job_info()

        self._cleanup_job_entries()

        if len(self.error_messages) > 0:
            try:
                self._clean_up_leftover_items(vp_work_map)
            except Exception as ex:
                self.error_messages.append(self._format_message('Exception while clearing remaining entries: {0}'.format(str(ex))))
            raise Exception(self._format_message('Errors occurred while scrubbing:\n  - {0}'.format('\n  - '.join(self.error_messages))))

    def _clean_up_leftover_items(self, vpool_work_map):
        """
        Cleans up leftover work items when scrubbing would have failed
        Doing this in the scrubber as the workers do not know if other workers have failed or not
        :param vpool_work_map: A mapping with which vpool did what work and the stackwork handler
        :type vpool_work_map: dict((ovs.dal.hybrids.vpool.VPool, tuple(queue.Queue, StackWorkHandler)
        :return: None
        :rtype: NoneType
        """
        for vpool, work_tools in vpool_work_map.iteritems():
            queue, stack_work_handler = work_tools
            if queue.qsize() > 0:
                self._logger.warning(self._format_message('Clearing remaining items for vpool {0}. The following items will be unregistered: \n - {1}'
                                                          .format(vpool.name, '\n - '.join(queue.queue))))
                while queue.qsize() > 0:
                    vdisk_guid = queue.get()
                    stack_work_handler.unregister_vdisk(vdisk_guid)

    def set_main_job_info(self):
        """
        Registers the current scrubbing job within Configuration
        This allows for better debugging / linking jobs
        :return: None
        :rtype: NoneType
        """
        # Validation
        if any(item is None for item in [self.max_stacks_per_vpool, self.time_start]):
            raise ValueError('Scrubbing has not been executed yet. Not registering the current job')

        job_key = '{0}/{1}/job_info'.format(self._SCRUB_KEY, self.job_id)
        job_info = {'scrub_locations': [self._covert_data_objects(x) for x in self.scrub_locations],
                    'task_id': self.task_id,
                    'max_stacks_per_vpool': self.max_stacks_per_vpool,
                    'vpool_vdisk_map': self._covert_data_objects(self.vpool_vdisk_map),
                    'time_start': self.time_start,
                    'time_end': self.time_end,
                    'worker_contexts': self._covert_data_objects(self.worker_contexts)}
        Configuration.set(job_key, json.dumps(job_info, indent=4), raw=True)

    @classmethod
    def generate_vpool_vdisk_map(cls, vpool_guids=None, vdisk_guids=None, manual=False):
        """
        Generates a mapping between the provided vpools and vdisks
        :param vpool_guids: Guids of the vPools
        :type vpool_guids: list
        :param vdisk_guids: Guids of the vdisks
        :type vdisk_guids: list
        :param manual: Indicator whether the execute_scrub is called manually or as scheduled task (automatically)
        :type manual: bool
        :return: The mapping
        :rtype: dict
        """
        if vdisk_guids is None:
            vdisk_guids = []
        if vpool_guids is None:
            vpool_guids = []
        if manual is True:
            vpool_vdisk_map = {}
            for vpool_guid in set(vpool_guids):
                vpool = VPool(vpool_guid)
                vpool_vdisk_map[vpool] = list(vpool.vdisks)
            for vdisk_guid in set(vdisk_guids):
                try:
                    vdisk = VDisk(vdisk_guid)
                    if vdisk.vpool not in vpool_vdisk_map:
                        vpool_vdisk_map[vdisk.vpool] = []
                    if vdisk not in vpool_vdisk_map[vdisk.vpool]:
                        vpool_vdisk_map[vdisk.vpool].append(vdisk)
                except ObjectNotFoundException:
                    cls._logger.warning('vDisk with guid {0} is no longer available. Skipping'.format(vdisk_guid))
        else:
            vpool_vdisk_map = dict((vpool, list(vpool.vdisks)) for vpool in VPoolList.get_vpools())
        return vpool_vdisk_map

    def get_scrub_locations(self, storagerouter_guid=None):
        """
        Retrieve all scrub locations
        :param storagerouter_guid: Guid of the StorageRouter to execute the scrub work on
        :type storagerouter_guid: str
        :raises: ValueError when no scrub locations could be found
        :return: Scrubbing location info (Example: [{'scrub_path': FOLDER, 'partition_guid': GUID, 'storagerouter': StorageRouter object}]
        :rtype: list[dict]
        """
        scrub_locations = []
        storagerouters = StorageRouterList.get_storagerouters() if storagerouter_guid is None else [StorageRouter(storagerouter_guid)]
        for storagerouter in storagerouters:
            if storagerouter not in self.clients:
                # StorageRouter is assumed to be dead so not using it as a scrubbing location
                continue
            scrub_partitions = storagerouter.partition_config.get(DiskPartition.ROLES.SCRUB, [])
            if len(scrub_partitions) == 0:
                continue
            try:
                for partition_guid in scrub_partitions:
                    partition = DiskPartition(partition_guid)
                    self._logger.info(self._format_message('Storage Router {0} has {1} partition at {2}'.format(storagerouter.ip, DiskPartition.ROLES.SCRUB, partition.folder)))
                    scrub_locations.append({'scrub_path': str(partition.folder),
                                            'partition_guid': partition.guid,
                                            'storagerouter': storagerouter})
            except UnableToConnectException:
                self._logger.warning(self._format_message('Storage Router {0} is not reachable'.format(storagerouter.ip)))
            except Exception:
                self._logger.exception(self._format_message('Could not retrieve worker information of Storage Router {0}'.format(storagerouter.ip)))

        if len(scrub_locations) == 0:
            raise ValueError('No scrub locations found, cannot scrub')
        return scrub_locations

    def _cleanup_job_entries(self):
        """
        Clean up job entries which have been stored longer than the _KEY_LIFETIME number of seconds
        :return: List of removed keys
        :rtype: list
        """
        removed_keys = []
        try:
            with volatile_mutex('scrubber_clean_entries', wait=30):
                for key in Configuration.list(self._SCRUB_KEY):
                    full_key = os.path.join(self._SCRUB_KEY, key)
                    job_info = Configuration.get('{0}/job_info'.format(full_key))
                    time_start = job_info.get('time_start')
                    time_end = job_info.get('time_end')
                    if time_start is None or (time_end is not None and time_end - time_start >= self._KEY_LIFETIME):
                        Configuration.delete(full_key)
                        removed_keys.append(full_key)
                if len(removed_keys) > 0:
                    self._logger.info(self._format_message('Cleaned up the following outdated scrub keys: {0}'.format('\n - '.join(removed_keys))))
        except NoLockAvailableException:
            self._logger.warning(self._format_message('Could not get the lock to clean entries'))
        except Exception:
            self._logger.exception(self._format_message('Unable to clear entries'))
        return removed_keys<|MERGE_RESOLUTION|>--- conflicted
+++ resolved
@@ -610,25 +610,6 @@
                         lease_interval = Configuration.get('/ovs/volumedriver/intervals|locked_lease', default=5)
                         # Lease per vpool
                         lease_interval = Configuration.get('/ovs/vpools/{0}/scrub/tweaks|locked_lease_interval'.format(self.vpool.guid), default=lease_interval)
-<<<<<<< HEAD
-                        # Do the actual scrubbing
-                        with vdisk.storagedriver_client.make_locked_client(str(vdisk.volume_id), update_interval_secs=lease_interval) as locked_client:
-                            self._logger.info('{0} - vDisk {1} - Retrieve and apply scrub work'.format(log, vdisk.name))
-                            work_units = locked_client.get_scrubbing_workunits()
-                            for work_unit in work_units:
-                                res = locked_client.scrub(work_unit=work_unit,
-                                                          scratch_dir=self.scrub_directory,
-                                                          log_sinks=[Logger.get_sink_path(source='scrubber_{0}'.format(self.vpool.name), forced_target_type=Logger.TARGET_TYPE_FILE)],
-                                                          backend_config=Configuration.get_configuration_path(self.backend_config_key))
-                                locked_client.apply_scrubbing_result(scrubbing_work_result=res)
-                            if work_units:
-                                self._logger.info('{0} - vDisk {1} - {2} work units successfully applied'.format(log, vdisk.name, len(work_units)))
-                            else:
-                                self._logger.info('{0} - vDisk {1} - No scrubbing required'.format(log, vdisk.name))
-                    except Exception:
-                        if vdisk is None:
-                            message = '{0} - vDisk with guid {1} could not be found'.format(log, vdisk_guid)
-=======
 
                         # Register that the disk is being scrubbed
                         registrator = self.stack_work_handler.register_vdisk_for_scrub(vdisk_guid)
@@ -643,7 +624,7 @@
                                 for work_unit in work_units:
                                     res = locked_client.scrub(work_unit=work_unit,
                                                               scratch_dir=self.scrub_directory,
-                                                              log_sinks=[LogHandler.get_sink_path('scrubber_{0}'.format(self.vpool.name), allow_override=True, forced_target_type='file')],
+                                                              log_sinks=[Logger.get_sink_path(source='scrubber_{0}'.format(self.vpool.name), forced_target_type=Logger.TARGET_TYPE_FILE)],
                                                               backend_config=Configuration.get_configuration_path(self.backend_config_key))
                                     locked_client.apply_scrubbing_result(scrubbing_work_result=res)
                                 if work_units:
@@ -661,7 +642,6 @@
                         if isinstance(ex, ObjectNotFoundException):
                             message = '{0} - Scrubbing failed vDisk with guid {1} because the vDisk is no longer available'.format(log, vdisk_guid)
                             self._logger.warning(message)
->>>>>>> dc293272
                         else:
                             vdisk = VDisk(vdisk_guid)
                             vdisk_log = '{0} - vDisk {1} with volume id {2}'.format(log, vdisk.name, vdisk.volume_id)
