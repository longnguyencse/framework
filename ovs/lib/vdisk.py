--- conflicted
+++ resolved
@@ -580,13 +580,9 @@
         :param vdisk_guid: Guid of the virtual disk to set the configuration parameters for
         :param new_config_params: New configuration parameters
         """
-<<<<<<< HEAD
         from ovs.lib.vpool import VPoolController
         required_params = {'dtl_mode': (str, StorageDriverClient.VDISK_DTL_MODE_MAP.keys()),
                            'sco_size': (int, StorageDriverClient.TLOG_MULTIPLIER_MAP.keys()),
-=======
-        required_params = {'sco_size': (int, StorageDriverClient.TLOG_MULTIPLIER_MAP.keys()),
->>>>>>> b4ed3a77
                            'dedupe_mode': (str, StorageDriverClient.VDISK_DEDUPE_MAP.keys()),
                            'write_buffer': (int, {'min': 128, 'max': 10 * 1024}),
                            'cache_strategy': (str, StorageDriverClient.VDISK_CACHE_MAP.keys()),
@@ -596,19 +592,7 @@
 
         errors = False
         vdisk = VDisk(vdisk_guid)
-        vpool = VPool(vdisk.vpool_guid)
         volume_id = str(vdisk.volume_id)
-<<<<<<< HEAD
-        current_vpool_configuration = VPoolController.get_configuration(vpool.guid)
-        current_vdisk_configuration = VDiskController.get_config_params(vdisk.guid)
-
-        new_sco_size = new_config_params['sco_size']
-        old_vpool_sco_size = current_vpool_configuration['sco_size']
-        old_vdisk_sco_size = current_vdisk_configuration['sco_size']
-
-        # 1st update SCO size, because this impacts TLOG multiplier which on its turn impacts write buffer
-        if new_sco_size != old_vdisk_sco_size or (new_sco_size == old_vdisk_sco_size and old_vpool_sco_size != old_vdisk_sco_size):
-=======
         current_vdisk_configuration = VDiskController.get_config_params(vdisk.guid)
 
         new_sco_size = new_config_params['sco_size']
@@ -616,7 +600,6 @@
 
         # 1st update SCO size, because this impacts TLOG multiplier which on its turn impacts write buffer
         if new_sco_size != old_vdisk_sco_size:
->>>>>>> b4ed3a77
             write_buffer = float(new_config_params['write_buffer'])
             tlog_multiplier = StorageDriverClient.TLOG_MULTIPLIER_MAP[new_sco_size]
             sco_factor = write_buffer / tlog_multiplier / new_sco_size
@@ -631,26 +614,14 @@
                 errors = True
 
         # 2nd update rest
-<<<<<<< HEAD
-        vol_info = vdisk.storagedriver_client.info_volume(volume_id)
-        block_size = vol_info.lba_size * vol_info.cluster_multiplier or 4096
-=======
->>>>>>> b4ed3a77
         for key in required_params:
             try:
                 if key == 'sco_size':
                     continue
-<<<<<<< HEAD
-                elif key == 'readcache_limit':
-                    old_readcache_limit = vdisk.storagedriver_client.get_readcache_limit(volume_id)
-                    current_vpool_configuration[key] = None
-                    if old_readcache_limit is not None:
-                        current_vpool_configuration[key] = old_readcache_limit * block_size / 1024 / 1024 / 1024
 
                 new_value = new_config_params[key]
-                old_vpool_value = current_vpool_configuration[key]
-                old_vdisk_value = current_vdisk_configuration[key]
-                if new_value != old_vdisk_value or (new_value == old_vdisk_value and old_vpool_value != old_vdisk_value):
+                old_value = current_vdisk_configuration[key]
+                if new_value != old_value:
                     logger.info('Updating property {0} on vDisk {1} from to {2}'.format(key, vdisk_guid, new_value))
                     if key == 'dtl_mode':
                         if new_value == 'no_sync':
@@ -660,14 +631,6 @@
                             logger.info('Changing DTL to use global values for vDisk {0}'.format(vdisk_guid))
                             vdisk.storagedriver_client.set_automatic_dtl_config(volume_id)
                     elif key == 'dedupe_mode':
-=======
-
-                new_value = new_config_params[key]
-                old_value = current_vdisk_configuration[key]
-                if new_value != old_value:
-                    logger.info('Updating property {0} on vDisk {1} from to {2}'.format(key, vdisk_guid, new_value))
-                    if key == 'dedupe_mode':
->>>>>>> b4ed3a77
                         vdisk.storagedriver_client.set_readcache_mode(volume_id, StorageDriverClient.VDISK_DEDUPE_MAP[new_value])
                     elif key == 'write_buffer':
                         tlog_multiplier = vdisk.storagedriver_client.get_tlog_multiplier(volume_id) or StorageDriverClient.TLOG_MULTIPLIER_MAP[new_sco_size]
@@ -676,11 +639,8 @@
                     elif key == 'cache_strategy':
                         vdisk.storagedriver_client.set_readcache_behaviour(volume_id, StorageDriverClient.VDISK_CACHE_MAP[new_value])
                     elif key == 'readcache_limit':
-<<<<<<< HEAD
-=======
                         vol_info = vdisk.storagedriver_client.info_volume(volume_id)
                         block_size = vol_info.lba_size * vol_info.cluster_multiplier or 4096
->>>>>>> b4ed3a77
                         limit = new_value * 1024 * 1024 * 1024 / block_size if new_value else None
                         vdisk.storagedriver_client.set_readcache_limit(volume_id, limit)
                     else:
