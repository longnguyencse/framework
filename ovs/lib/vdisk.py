--- conflicted
+++ resolved
@@ -25,12 +25,9 @@
 import uuid
 import pickle
 import random
-<<<<<<< HEAD
 import logging
 from ovs.constants.storagedriver import VOLDRV_DTL_MANUAL_MODE, VOLDRV_DTL_AUTOMATIC_MODE, CACHE_BLOCK, CACHE_FRAGMENT
-=======
 from ovs.constants.vdisk import SCRUB_VDISK_EXCEPTION_MESSAGE
->>>>>>> 39e64aba
 from ovs.dal.exceptions import ObjectNotFoundException
 from ovs.dal.hybrids.domain import Domain
 from ovs.dal.hybrids.j_vdiskdomain import VDiskDomain
@@ -613,8 +610,7 @@
         try:
             vdisk = VDisk(vdisk_guid)
             if vdisk.being_scrubbed:
-<<<<<<< HEAD
-                msg = 'VDisk is being scrubbed. Unable to remove snapshots at this time'
+                msg = SCRUB_VDISK_EXCEPTION_MESSAGE
                 vdisk_results.update({'success': False,
                                       'error': msg})
                 return vdisk_results
@@ -622,14 +618,6 @@
                 vdisk_results['results'] = VDiskController.delete_snapshots_concurrent(vdisk, snapshots=snapshot_ids)
             else:
                 vdisk_results['results'] = VDiskController.delete_snapshots_not_concurrent(vdisk, snapshots=snapshot_ids)
-=======
-                msg = SCRUB_VDISK_EXCEPTION_MESSAGE
-                results[vdisk_guid].update({'success': False,
-                                            'error': msg})
-                if backwards_compat is True:
-                    results[vdisk_guid] = [False, msg]
-                continue
->>>>>>> 39e64aba
 
             if not all([v[0] for k, v in vdisk_results['results'].iteritems()]):
                 vdisk_results.update({'success': False,
