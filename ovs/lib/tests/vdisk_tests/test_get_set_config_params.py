# Copyright (C) 2016 iNuron NV
#
# This file is part of Open vStorage Open Source Edition (OSE),
# as available from
#
#      http://www.openvstorage.org and
#      http://www.openvstorage.com.
#
# This file is free software; you can redistribute it and/or modify it
# under the terms of the GNU Affero General Public License v3 (GNU AGPLv3)
# as published by the Free Software Foundation, in version 3 as it comes
# in the LICENSE.txt file of the Open vStorage OSE distribution.
#
# Open vStorage is distributed in the hope that it will be useful,
# but WITHOUT ANY WARRANTY of any kind.

"""
Test module for vDisk set and get configuration params functionality
DTL allocation rules:
    - First priority to StorageRouters located in the vDisk's StorageRouter's Recovery Domain
    - Second priority to StorageRouters located in the vDisk's StorageRouter's Regular Domain
    - If Domains configured, but no StorageRouters are found matching any of the Domains on the vDisk's StorageRouter, a random SR in the same vPool is chosen
    - If no Domains configured on the vDisk StorageRouter, any other StorageRouter on which the vPool has been extended is chosen
"""
import copy
<<<<<<< HEAD
import logging
=======
import unittest
from ovs.constants.storagedriver import VOLDRV_DTL_ASYNC, FRAMEWORK_DTL_NO_SYNC, VOLDRV_DTL_MANUAL_MODE, VOLDRV_DTL_AUTOMATIC_MODE
>>>>>>> 6bb86096
from ovs.dal.hybrids.vdisk import VDisk
from ovs.dal.tests.helpers import DalHelper
from ovs.extensions.storageserver.storagedriver import StorageDriverClient
from ovs.extensions.storageserver.tests.mockups import DTLConfig
from ovs.lib.vdisk import VDiskController
from ovs_extensions.testing.testcase import LogTestCase


class VDiskTest(LogTestCase):
    """
    This test class will validate various vDisk functionality
    """
    def setUp(self):
        """
        (Re)Sets the stores on every test
        """
        super(VDiskTest, self).setUp()

        DalHelper.setup(fake_sleep=True)

    def tearDown(self):
        """
        Clean up the unittest
        """
        super(VDiskTest, self).tearDown()

        DalHelper.teardown(fake_sleep=True)

    def test_set_and_get_config_params(self):
        """
        Test the set_config_params functionality by validation through the get_config_params functionality
            - Verify default configuration for newly created vDisk
            - Attempt to set disallowed values
            - Attempt to sync and async mode without specifying DTL target
            - Set SCO size
        """
        structure = DalHelper.build_dal_structure(
            {'vpools': [1],
             'storagerouters': [1],
             'storagedrivers': [(1, 1, 1)],  # (<id>, <vpool_id>, <storagerouter_id>)
             'mds_services': [(1, 1)]}  # (<id>, <storagedriver_id>)
        )
        storagedrivers = structure['storagedrivers']

        # Create vDisk and validate default configuration
        vdisk_1 = VDisk(VDiskController.create_new(volume_name='vdisk_1', volume_size=1024 ** 3, storagedriver_guid=storagedrivers[1].guid))
        configuration = VDiskController.get_config_params(vdisk_guid=vdisk_1.guid)
        expected_keys = {'sco_size', 'dtl_mode', 'write_buffer', 'dtl_target', 'pagecache_ratio', 'cache_quota'}
        self.assertEqual(first=expected_keys,
                         second=set(configuration.keys()),
                         msg='Keys returned by get_config_params do not match the expected keys')
        tlog_multiplier = vdisk_1.storagedriver_client.get_tlog_multiplier(vdisk_1.volume_id)
        default_sco_size = vdisk_1.storagedriver_client.get_sco_multiplier(vdisk_1.volume_id) / 1024 * 4
        non_disposable_sco_factor = vdisk_1.storagedriver_client.get_sco_cache_max_non_disposable_factor(vdisk_1.volume_id)
        default_values = {'sco_size': default_sco_size,
                          'dtl_mode': FRAMEWORK_DTL_NO_SYNC,
                          'dtl_target': [],
                          'cache_quota': {'fragment': None,
                                          'block': None},
                          'write_buffer': int(tlog_multiplier * default_sco_size * non_disposable_sco_factor),
                          'pagecache_ratio': 1.0}
        for key, value in default_values.iteritems():
            self.assertEqual(first=configuration[key],
                             second=value,
                             msg='Value for "{0}" does not match expected default value: {1} vs {2}'.format(key, configuration[key], value))

        # Attempt to set incorrect values
        new_config_params = {'dtl_mode': FRAMEWORK_DTL_NO_SYNC,
                             'sco_size': 4,
                             'dtl_target': [],
                             'cache_quota': {'fragment': 5 * 1024 ** 3,
                                             'block': 1024 ** 3},
                             'write_buffer': 128}
        for key, values in {'dtl_mode': ['unknown', VOLDRV_DTL_ASYNC],
                            'sco_size': list(set(range(257)).difference({4, 8, 16, 32, 64, 128})) + [-1],
                            'dtl_target': [{}, (), 0],
                            'cache_quota': [{'fragment': -1}, {'fragment': 1 * 1024.0 ** 3 - 1}, {'fragment': 1024 ** 4 + 1},
                                            {'block': -1}, {'block': 0.1 * 1024.0 ** 3 - 1}, {'block': 1024.0 ** 4 + 1}],
                            'write_buffer': [-1] + range(128) + range(10241, 10300),
                            'pagecache_ratio': [-0.1, 0, 1.1]}.iteritems():
            for value in values:
                config_params = copy.deepcopy(new_config_params)
                config_params[key] = value
                with self.assertRaises(RuntimeError):
                    VDiskController.set_config_params(vdisk_guid=vdisk_1.guid, new_config_params=config_params)

        # Set SCO size
        set_config = copy.deepcopy(new_config_params)
        set_config['sco_size'] = 32
        VDiskController.set_config_params(vdisk_guid=vdisk_1.guid, new_config_params=set_config)
        get_config = VDiskController.get_config_params(vdisk_guid=vdisk_1.guid)
        for key in set_config.iterkeys():
            self.assertEqual(first=set_config[key],
                             second=get_config[key],
                             msg='Actual value for key "{0}" differs from expected. Expected: {1}  -  Actual: {2}'.format(key, set_config[key], get_config[key]))

        # Verify cache_quota
        vdisk_1.discard()
        self.assertEqual(first={'fragment': 5 * 1024.0 ** 3,
                                'block': 1024.0 ** 3},
                         second=vdisk_1.cache_quota)

        # Restore default cache_quota again
        new_config_params['cache_quota'] = None
        VDiskController.set_config_params(vdisk_guid=vdisk_1.guid, new_config_params=new_config_params)
        vdisk_1.discard()
        self.assertIsNone(vdisk_1.cache_quota)

        # Set pagecache_ratio
        capacity = vdisk_1.storagedriver_client.get_metadata_cache_capacity(str(vdisk_1.volume_id))
        self.assertEqual(capacity, 8192)  # 1GiB volume has by default 8192 pages cached
        set_config = copy.deepcopy(new_config_params)
        set_config['pagecache_ratio'] = 0.5
        VDiskController.set_config_params(vdisk_guid=vdisk_1.guid, new_config_params=set_config)
        get_config = VDiskController.get_config_params(vdisk_guid=vdisk_1.guid)
        self.assertEqual(get_config['pagecache_ratio'], 0.5)
        capacity = vdisk_1.storagedriver_client.get_metadata_cache_capacity(str(vdisk_1.volume_id))
        self.assertEqual(capacity, 4096)

        # Small volumes and pagecache_ratio
        vdisk_small = VDisk(VDiskController.create_new(volume_name='vdisk_small', volume_size=1024 * 8, storagedriver_guid=storagedrivers[1].guid))
        capacity = vdisk_small.storagedriver_client.get_metadata_cache_capacity(str(vdisk_small.volume_id))
        self.assertEqual(capacity, 1)

    def test_dtl_modifications_single_node_cluster_without_domains(self):
        """
        Various validations related to DTL target changes on a single node cluster without Domains
            * vPool DTL: True
                * Set DTL for vDisk
                * Disable DTL for vDisk
                * Switch DTL mode for vDisk
            * vPool DTL: False
                * Set DTL for vDisk
                * Disable DTL for vDisk
        """
        structure = DalHelper.build_dal_structure(structure={'vpools': [1],
                                                             'storagerouters': [1],
                                                             'storagedrivers': [(1, 1, 1)],  # (<id>, <vpool_id>, <storagerouter_id>)
                                                             'mds_services': [(1, 1)],  # (<id>, <storagedriver_id>),
                                                             'vdisks': [(1, 1, 1, 1), (2, 1, 1, 1), (3, 1, 1, 1), (4, 1, 1, 1)]})  # (<id>, <storagedriver_id>, <vpool_id>, <mds_id>)
        # Set DTL with DTL enabled for vPool (default)
        vdisks = structure['vdisks']
        vdisk = vdisks[1]
        with self.assertRaises(Exception), self.assertLogs(level=logging.DEBUG) as logging_watcher:
            VDiskController.set_config_params(vdisk.guid, new_config_params={'dtl_mode': 'a_sync'})
        logger_logs = logging_watcher.get_message_severity_map()
        logs = [log for log in logger_logs if 'No possible StorageRouters' in log and vdisk.name in log]
        vdisk.discard()
        self.assertEqual(first=1, second=len(logs))
        self.assertEqual(first='ERROR', second=logger_logs[logs[0]])
        self.assertFalse(expr=vdisk.has_manual_dtl)
        self.assertEqual(first='ok_standalone', second=vdisk.dtl_status)
        self.assertEqual(first=0, second=len(vdisk.domains_dtl_guids))
        self.assertIsNone(obj=vdisk.storagedriver_client.get_dtl_config(volume_id=vdisk.volume_id))

        # Disable DTL with DTL enabled for vPool
        vdisk = vdisks[2]
        dtl_config = DTLConfig(host='10.0.0.1', mode='Synchronous', port=10000)
        vdisk.storagedriver_client.set_manual_dtl_config(volume_id=vdisk.volume_id, config=dtl_config)  # Set config otherwise set_config_params won't do anything since current config is already 'no_sync'
        vdisk.invalidate_dynamics('info')
        VDiskController.set_config_params(vdisk.guid, new_config_params={'dtl_mode': 'no_sync'})
        vdisk.discard()
        self.assertTrue(expr=vdisk.has_manual_dtl)
        self.assertEqual(first='disabled', second=vdisk.dtl_status)
        self.assertEqual(first=0, second=len(vdisk.domains_dtl_guids))
        self.assertIsNone(obj=vdisk.storagedriver_client.get_dtl_config(volume_id=vdisk.volume_id))

        # Set DTL with DTL disabled for vPool
        vpool_1 = structure['vpools'][1]
        DalHelper.set_vpool_storage_driver_configuration(vpool=vpool_1, config={'filesystem': {'fs_dtl_host': '',
                                                                                               'fs_dtl_config_mode': VOLDRV_DTL_MANUAL_MODE}})
        vpool_1.invalidate_dynamics('configuration')
        self.assertFalse(expr=vpool_1.configuration['dtl_enabled'])

        vdisk = vdisks[3]
        with self.assertRaises(Exception), self.assertLogs(level=logging.DEBUG) as logging_watcher:
            VDiskController.set_config_params(vdisk.guid, new_config_params={'dtl_mode': 'a_sync'})
        logger_logs = logging_watcher.get_message_severity_map()
        logs = [log for log in logger_logs if 'No possible StorageRouters' in log and vdisk.name in log]
        vdisk.discard()
        self.assertEqual(first=1, second=len(logs))
        self.assertEqual(first='ERROR', second=logger_logs[logs[0]])
        self.assertFalse(expr=vdisk.has_manual_dtl)
        self.assertEqual(first='disabled', second=vdisk.dtl_status)
        self.assertEqual(first=0, second=len(vdisk.domains_dtl_guids))
        self.assertIsNone(obj=vdisk.storagedriver_client.get_dtl_config(volume_id=vdisk.volume_id))

        # Disable DTL with DTL disabled for vPool
        self.assertFalse(expr=vpool_1.configuration['dtl_enabled'])

        vdisk = vdisks[4]
        VDiskController.set_config_params(vdisk.guid, new_config_params={'dtl_mode': 'no_sync'})
        vdisk.discard()
        self.assertFalse(expr=vdisk.has_manual_dtl)
        self.assertEqual(first='disabled', second=vdisk.dtl_status)
        self.assertEqual(first=0, second=len(vdisk.domains_dtl_guids))
        self.assertIsNone(obj=vdisk.storagedriver_client.get_dtl_config(volume_id=vdisk.volume_id))

    def test_dtl_modifications_single_node_cluster_with_domains(self):
        """
        Various validations related to DTL target changes on a single node cluster with Domains
            * vPool DTL: True
                * Set DTL for vDisk
                * Disable DTL for vDisk
            * vPool DTL: False
                * Set DTL for vDisk
                * Disable DTL for vDisk
                * Set DTL for vDisk on vPool which only runs on 1 node
        """
        structure = DalHelper.build_dal_structure(structure={'vpools': [1],
                                                             'storagerouters': [1],
                                                             'storagedrivers': [(1, 1, 1)],  # (<id>, <vpool_id>, <storagerouter_id>)
                                                             'mds_services': [(1, 1)],  # (<id>, <storagedriver_id>),
                                                             'vdisks': [(1, 1, 1, 1), (2, 1, 1, 1), (3, 1, 1, 1), (4, 1, 1, 1)],  # (<id>, <storagedriver_id>, <vpool_id>, <mds_id>)
                                                             'domains': [1, 2],
                                                             'storagerouter_domains': [(1, 1, 1, True), (2, 1, 2, False)]})  # (<srd_id>, <sr_id>, <domain_id>, <backup>)
        vdisks = structure['vdisks']
        vpool_1 = structure['vpools'][1]
        domain_1 = structure['domains'][1]
        domain_2 = structure['domains'][2]

        # Set DTL with DTL enabled for vPool (default)
        vdisk = vdisks[1]
        with self.assertRaises(Exception), self.assertLogs(level=logging.DEBUG) as logging_watcher:
            VDiskController.set_config_params(vdisk.guid, new_config_params={'dtl_mode': 'a_sync', 'dtl_target': [domain_1.guid]})
        logger_logs = logging_watcher.get_message_severity_map()
        logs = [log for log in logger_logs if 'No possible StorageRouters' in log and vdisk.name in log]
        vdisk.discard()
        self.assertEqual(first=1, second=len(logs))
        self.assertEqual(first='ERROR', second=logger_logs[logs[0]])
        self.assertFalse(expr=vdisk.has_manual_dtl)
        self.assertEqual(first='ok_standalone', second=vdisk.dtl_status)
        self.assertEqual(first=0, second=len(vdisk.domains_dtl_guids))
        self.assertIsNone(obj=vdisk.storagedriver_client.get_dtl_config(volume_id=vdisk.volume_id))

        # Disable DTL with specifying DTL targets
        vdisk = vdisks[2]
        with self.assertRaises(ValueError):
            VDiskController.set_config_params(vdisk.guid, new_config_params={'dtl_mode': 'no_sync', 'dtl_target': [domain_1.guid]})

        # Disable DTL with DTL enabled for vPool
        dtl_config = DTLConfig(host='10.0.0.1', mode='Synchronous', port=10000)
        vdisk.storagedriver_client.set_manual_dtl_config(volume_id=vdisk.volume_id, config=dtl_config)  # Set config otherwise set_config_params won't do anything since current config is already 'no_sync'
        vdisk.invalidate_dynamics('info')
        VDiskController.set_config_params(vdisk.guid, new_config_params={'dtl_mode': 'no_sync'})
        vdisk.discard()
        self.assertTrue(expr=vdisk.has_manual_dtl)
        self.assertEqual(first='disabled', second=vdisk.dtl_status)
        self.assertEqual(first=0, second=len(vdisk.domains_dtl_guids))
        self.assertIsNone(obj=vdisk.storagedriver_client.get_dtl_config(volume_id=vdisk.volume_id))

        # Set DTL with DTL disabled for vPool
        DalHelper.set_vpool_storage_driver_configuration(vpool=vpool_1, config={'filesystem': {'fs_dtl_host': '',
                                                                                               'fs_dtl_config_mode': VOLDRV_DTL_MANUAL_MODE}})
        vpool_1.invalidate_dynamics('configuration')
        self.assertFalse(expr=vpool_1.configuration['dtl_enabled'])

        vdisk = vdisks[3]
        with self.assertRaises(Exception), self.assertLogs(level=logging.DEBUG) as logging_watcher:
            VDiskController.set_config_params(vdisk.guid, new_config_params={'dtl_mode': 'a_sync', 'dtl_target': [domain_1.guid, domain_2.guid]})
        logger_logs = logging_watcher.get_message_severity_map()
        logs = [log for log in logger_logs if 'No possible StorageRouters' in log and vdisk.name in log]
        vdisk.discard()
        self.assertEqual(first=1, second=len(logs))
        self.assertEqual(first='ERROR', second=logger_logs[logs[0]])
        self.assertFalse(expr=vdisk.has_manual_dtl)
        self.assertEqual(first='disabled', second=vdisk.dtl_status)
        self.assertEqual(first=0, second=len(vdisk.domains_dtl_guids))
        self.assertIsNone(obj=vdisk.storagedriver_client.get_dtl_config(volume_id=vdisk.volume_id))

        # Disable DTL with DTL disabled for vPool
        self.assertFalse(expr=vpool_1.configuration['dtl_enabled'])

        vdisk = vdisks[4]
        VDiskController.set_config_params(vdisk.guid, new_config_params={'dtl_mode': 'no_sync'})
        vdisk.discard()
        self.assertFalse(expr=vdisk.has_manual_dtl)
        self.assertEqual(first='disabled', second=vdisk.dtl_status)
        self.assertEqual(first=0, second=len(vdisk.domains_dtl_guids))
        self.assertIsNone(obj=vdisk.storagedriver_client.get_dtl_config(volume_id=vdisk.volume_id))

    def test_dtl_modifications_multi_node_cluster_without_domains(self):
        """
        Various validations related to DTL target changes on a multi node cluster without Domains
            * vPool DTL: True
                * Set DTL for vDisk
                * Disable DTL for vDisk
            * vPool DTL: False
                * Set DTL for vDisk
                * Disable DTL for vDisk
        """
        structure = DalHelper.build_dal_structure(structure={'vpools': [1, 2],
                                                             'storagerouters': [1, 2, 3],
                                                             'storagedrivers': [(1, 1, 1), (2, 1, 2), (3, 1, 3), (4, 2, 1)],  # (<id>, <vpool_id>, <storagerouter_id>)
                                                             'mds_services': [(1, 1), (2, 2), (3, 3), (4, 4)],  # (<id>, <storagedriver_id>),
                                                             'vdisks': [(1, 1, 1, 1), (2, 1, 1, 1), (3, 1, 1, 1), (4, 1, 1, 1), (5, 4, 2, 1)]})  # (<id>, <storagedriver_id>, <vpool_id>, <mds_id>)
        # Set DTL with DTL enabled for vPool (default)
        vdisks = structure['vdisks']
        vdisk = vdisks[1]
        VDiskController.set_config_params(vdisk.guid, new_config_params={'dtl_mode': 'a_sync'})
        vdisk.discard()
        dtl_config = vdisk.storagedriver_client.get_dtl_config(volume_id=vdisk.volume_id)
        possible_sds = [sd for sd in structure['storagedrivers'].values() if sd.storagerouter_guid != vdisk.storagerouter_guid]
        self.assertFalse(expr=vdisk.has_manual_dtl)
        self.assertEqual(first='ok_sync', second=vdisk.dtl_status)
        self.assertEqual(first=0, second=len(vdisk.domains_dtl_guids))
        self.assertEqual(first=dtl_config.mode, second=StorageDriverClient.VDISK_DTL_MODE_MAP['a_sync'])
        self.assertIn(member=dtl_config.host, container=[sd.storage_ip for sd in possible_sds])
        self.assertIn(member=dtl_config.port, container=[sd.ports['dtl'] for sd in possible_sds])

        # Disable DTL with DTL enabled for vPool
        VDiskController.set_config_params(vdisk.guid, new_config_params={'dtl_mode': 'no_sync'})
        vdisk.discard()
        self.assertTrue(expr=vdisk.has_manual_dtl)
        self.assertEqual(first='disabled', second=vdisk.dtl_status)
        self.assertEqual(first=0, second=len(vdisk.domains_dtl_guids))
        self.assertIsNone(obj=vdisk.storagedriver_client.get_dtl_config(volume_id=vdisk.volume_id))

        # Switch DTL mode (default is a_sync)
        vdisk = vdisks[2]
        VDiskController.set_config_params(vdisk.guid, new_config_params={'dtl_mode': 'sync'})
        vdisk.discard()
        dtl_config = vdisk.storagedriver_client.get_dtl_config(volume_id=vdisk.volume_id)
        self.assertFalse(expr=vdisk.has_manual_dtl)
        self.assertEqual(first='ok_sync', second=vdisk.dtl_status)
        self.assertEqual(first=0, second=len(vdisk.domains_dtl_guids))
        self.assertEqual(first=dtl_config.mode, second=StorageDriverClient.VDISK_DTL_MODE_MAP['sync'])
        self.assertIn(member=dtl_config.host, container=[sd.storage_ip for sd in possible_sds])
        self.assertIn(member=dtl_config.port, container=[sd.ports['dtl'] for sd in possible_sds])

        # Set DTL with DTL disabled for vPool
        vpool_1 = structure['vpools'][1]
        DalHelper.set_vpool_storage_driver_configuration(vpool=vpool_1, config={'filesystem': {'fs_dtl_host': '',
                                                                                               'fs_dtl_config_mode': VOLDRV_DTL_MANUAL_MODE}})
        vpool_1.invalidate_dynamics('configuration')
        self.assertFalse(expr=vpool_1.configuration['dtl_enabled'])

        vdisk = vdisks[3]
        VDiskController.set_config_params(vdisk.guid, new_config_params={'dtl_mode': 'a_sync'})
        vdisk.discard()
        dtl_config = vdisk.storagedriver_client.get_dtl_config(volume_id=vdisk.volume_id)
        possible_sds = [sd for sd in structure['storagedrivers'].values() if sd.storagerouter_guid != vdisk.storagerouter_guid]
        self.assertTrue(expr=vdisk.has_manual_dtl)
        self.assertEqual(first='ok_sync', second=vdisk.dtl_status)
        self.assertEqual(first=0, second=len(vdisk.domains_dtl_guids))
        self.assertEqual(first=dtl_config.mode, second=StorageDriverClient.VDISK_DTL_MODE_MAP['a_sync'])
        self.assertIn(member=dtl_config.host, container=[sd.storage_ip for sd in possible_sds])
        self.assertIn(member=dtl_config.port, container=[sd.ports['dtl'] for sd in possible_sds])

        # Disable DTL with DTL disabled for vPool
        self.assertFalse(expr=vpool_1.configuration['dtl_enabled'])

        vdisk = vdisks[4]
        VDiskController.set_config_params(vdisk.guid, new_config_params={'dtl_mode': 'no_sync'})
        vdisk.discard()
        self.assertFalse(expr=vdisk.has_manual_dtl)
        self.assertEqual(first='disabled', second=vdisk.dtl_status)
        self.assertEqual(first=0, second=len(vdisk.domains_dtl_guids))
        self.assertIsNone(obj=vdisk.storagedriver_client.get_dtl_config(volume_id=vdisk.volume_id))

        # Set DTL for vDisk on vPool only on 1 node
        vdisk = vdisks[5]
        with self.assertRaises(Exception), self.assertLogs(level=logging.DEBUG) as logging_watcher:
            VDiskController.set_config_params(vdisk.guid, new_config_params={'dtl_mode': 'a_sync'})
        vdisk.discard()
        logger_logs = logging_watcher.get_message_severity_map()
        logs = [log for log in logger_logs if 'No possible StorageRouters' in log and vdisk.name in log]
        self.assertEqual(first=1, second=len(logs))
        self.assertEqual(first='ERROR', second=logger_logs[logs[0]])
        self.assertFalse(expr=vdisk.has_manual_dtl)
        self.assertEqual(first='ok_standalone', second=vdisk.dtl_status)
        self.assertEqual(first=0, second=len(vdisk.domains_dtl_guids))
        self.assertIsNone(obj=vdisk.storagedriver_client.get_dtl_config(volume_id=vdisk.volume_id))

    def test_dtl_modifications_multi_node_cluster_with_domains(self):
        """
        Various validations related to DTL target changes on a multi node cluster with Domains
            * vPool DTL: True
                * Set DTL for vDisk to Domains 1, 2
                * Disable DTL for vDisk
                * Set DTL for vDisk to Domain 1
                * Set DTL for vDisk to unspecified target
            * vPool DTL: False
                * Set DTL for vDisk
                * Disable DTL for vDisk
        """
        structure = DalHelper.build_dal_structure(structure={'vpools': [1],
                                                             'storagerouters': [1, 2, 3, 4, 5, 6],
                                                             'storagedrivers': [(1, 1, 1), (2, 1, 2), (3, 1, 3), (4, 1, 4), (5, 1, 5)],  # (<id>, <vpool_id>, <storagerouter_id>)
                                                             'mds_services': [(1, 1), (2, 2), (3, 3), (4, 4), (5, 5)],  # (<id>, <storagedriver_id>),
                                                             'vdisks': [(1, 1, 1, 1), (2, 1, 1, 1), (3, 1, 1, 1), (4, 1, 1, 1), (5, 1, 1, 1),
                                                                        (6, 1, 1, 1), (7, 1, 1, 1), (8, 1, 1, 1)],  # (<id>, <storagedriver_id>, <vpool_id>, <mds_id>)
                                                             'domains': [1, 2],
                                                             'storagerouter_domains': [(1, 1, 1, False), (2, 1, 2, True),
                                                                                       (3, 2, 1, False), (4, 2, 2, True),
                                                                                       (5, 3, 2, False),
                                                                                       (6, 4, 2, False), (7, 4, 1, True),
                                                                                       (8, 5, 2, True),
                                                                                       (9, 6, 2, False)]})  # (<srd_id>, <sr_id>, <domain_id>, <backup>)
        # SR | reg dom | rec dom |
        #  1 |  dom1   |  dom2   |
        #  2 |  dom1   |  dom2   |
        #  3 |  dom2   |         |
        #  4 |  dom2   |  dom1   |
        #  5 |         |  dom2   |
        #  6 |  dom2   |         |

        domain_1 = structure['domains'][1]
        domain_2 = structure['domains'][2]
        storagerouters = structure['storagerouters']

        # Set DTL with DTL enabled for vPool (default)
        vdisks = structure['vdisks']
        vdisk = vdisks[1]
        VDiskController.set_config_params(vdisk.guid, new_config_params={'dtl_mode': 'a_sync', 'dtl_target': [domain_1.guid, domain_2.guid]})
        vdisk.discard()
        dtl_config = vdisk.storagedriver_client.get_dtl_config(volume_id=vdisk.volume_id)
        possible_sds = [storagerouters[3].storagedrivers[0], storagerouters[4].storagedrivers[0]]
        self.assertTrue(expr=vdisk.has_manual_dtl)
        self.assertEqual(first='ok_sync', second=vdisk.dtl_status)
        self.assertEqual(first=2, second=len(vdisk.domains_dtl_guids))
        self.assertEqual(first=dtl_config.mode, second=StorageDriverClient.VDISK_DTL_MODE_MAP['a_sync'])
        self.assertIn(member=dtl_config.host, container=[sd.storage_ip for sd in possible_sds])
        self.assertIn(member=dtl_config.port, container=[sd.ports['dtl'] for sd in possible_sds])

        # Disable DTL with DTL enabled for vPool
        VDiskController.set_config_params(vdisk.guid, new_config_params={'dtl_mode': 'no_sync'})
        vdisk.discard()
        self.assertTrue(expr=vdisk.has_manual_dtl)
        self.assertEqual(first='disabled', second=vdisk.dtl_status)
        self.assertEqual(first=0, second=len(vdisk.domains_dtl_guids))
        self.assertIsNone(obj=vdisk.storagedriver_client.get_dtl_config(volume_id=vdisk.volume_id))

        # Set DTL to StorageRouter in regular Domain
        vdisk = vdisks[2]
        VDiskController.set_config_params(vdisk.guid, new_config_params={'dtl_mode': 'a_sync', 'dtl_target': [domain_1.guid]})
        vdisk.discard()
        dtl_config = vdisk.storagedriver_client.get_dtl_config(volume_id=vdisk.volume_id)
        self.assertTrue(expr=vdisk.has_manual_dtl)
        self.assertEqual(first='ok_sync', second=vdisk.dtl_status)
        self.assertEqual(first=1, second=len(vdisk.domains_dtl_guids))
        self.assertEqual(first=dtl_config.mode, second=StorageDriverClient.VDISK_DTL_MODE_MAP['a_sync'])
        self.assertEqual(first=dtl_config.host, second=storagerouters[2].storagedrivers[0].storage_ip)
        self.assertEqual(first=dtl_config.port, second=storagerouters[2].storagedrivers[0].ports['dtl'])

        # Set DTL to any target
        vdisk = vdisks[3]
        VDiskController.set_config_params(vdisk.guid, new_config_params={'dtl_mode': 'a_sync'})
        vdisk.discard()
        dtl_config = vdisk.storagedriver_client.get_dtl_config(volume_id=vdisk.volume_id)
        self.assertFalse(expr=vdisk.has_manual_dtl)
        self.assertEqual(first='ok_sync', second=vdisk.dtl_status)
        self.assertEqual(first=0, second=len(vdisk.domains_dtl_guids))
        self.assertEqual(first=dtl_config.mode, second=StorageDriverClient.VDISK_DTL_MODE_MAP['a_sync'])
        self.assertIn(member=dtl_config.host, container=[sd.storage_ip for sd in possible_sds])
        self.assertIn(member=dtl_config.port, container=[sd.ports['dtl'] for sd in possible_sds])

        # Set DTL with DTL disabled for vPool
        vpool_1 = structure['vpools'][1]
        DalHelper.set_vpool_storage_driver_configuration(vpool=vpool_1, config={'filesystem': {'fs_dtl_host': '',
                                                                                               'fs_dtl_config_mode': VOLDRV_DTL_MANUAL_MODE}})
        vpool_1.invalidate_dynamics('configuration')
        self.assertFalse(expr=vpool_1.configuration['dtl_enabled'])

        vdisk = vdisks[4]
        VDiskController.set_config_params(vdisk.guid, new_config_params={'dtl_mode': 'a_sync', 'dtl_target': [domain_1.guid, domain_2.guid]})
        vdisk.discard()
        dtl_config = vdisk.storagedriver_client.get_dtl_config(volume_id=vdisk.volume_id)
        possible_sds = [storagerouters[3].storagedrivers[0], storagerouters[4].storagedrivers[0]]
        self.assertTrue(expr=vdisk.has_manual_dtl)
        self.assertEqual(first='ok_sync', second=vdisk.dtl_status)
        self.assertEqual(first=2, second=len(vdisk.domains_dtl_guids))
        self.assertEqual(first=dtl_config.mode, second=StorageDriverClient.VDISK_DTL_MODE_MAP['a_sync'])
        self.assertIn(member=dtl_config.host, container=[sd.storage_ip for sd in possible_sds])
        self.assertIn(member=dtl_config.port, container=[sd.ports['dtl'] for sd in possible_sds])

        # Disable DTL with DTL disabled for vPool
        self.assertFalse(expr=vpool_1.configuration['dtl_enabled'])

        vdisk = vdisks[5]
        VDiskController.set_config_params(vdisk.guid, new_config_params={'dtl_mode': 'no_sync'})
        vdisk.discard()
        self.assertFalse(expr=vdisk.has_manual_dtl)
        self.assertEqual(first='disabled', second=vdisk.dtl_status)
        self.assertEqual(first=0, second=len(vdisk.domains_dtl_guids))
        self.assertIsNone(obj=vdisk.storagedriver_client.get_dtl_config(volume_id=vdisk.volume_id))

        # Set DTL to StorageRouter in regular Domain on DTL disabled vPool
        vdisk = vdisks[6]
        VDiskController.set_config_params(vdisk.guid, new_config_params={'dtl_mode': 'a_sync', 'dtl_target': [domain_1.guid]})
        vdisk.discard()
        dtl_config = vdisk.storagedriver_client.get_dtl_config(volume_id=vdisk.volume_id)
        self.assertTrue(expr=vdisk.has_manual_dtl)
        self.assertEqual(first='ok_sync', second=vdisk.dtl_status)
        self.assertEqual(first=1, second=len(vdisk.domains_dtl_guids))
        self.assertEqual(first=dtl_config.mode, second=StorageDriverClient.VDISK_DTL_MODE_MAP['a_sync'])
        self.assertEqual(first=dtl_config.host, second=storagerouters[2].storagedrivers[0].storage_ip)
        self.assertEqual(first=dtl_config.port, second=storagerouters[2].storagedrivers[0].ports['dtl'])

        # Set DTL to any target on DTL disabled vPool
        vdisk = vdisks[7]
        VDiskController.set_config_params(vdisk.guid, new_config_params={'dtl_mode': 'a_sync'})
        vdisk.discard()
        dtl_config = vdisk.storagedriver_client.get_dtl_config(volume_id=vdisk.volume_id)
        self.assertTrue(expr=vdisk.has_manual_dtl)
        self.assertEqual(first='ok_sync', second=vdisk.dtl_status)
        self.assertEqual(first=0, second=len(vdisk.domains_dtl_guids))
        self.assertEqual(first=dtl_config.mode, second=StorageDriverClient.VDISK_DTL_MODE_MAP['a_sync'])
        self.assertIn(member=dtl_config.host, container=[sd.storage_ip for sd in possible_sds])
        self.assertIn(member=dtl_config.port, container=[sd.ports['dtl'] for sd in possible_sds])

        # Set DTL to any target in regular Domain, then add recovery Domain --> checkup_required
        DalHelper.set_vpool_storage_driver_configuration(vpool=vpool_1, config={'filesystem': {'fs_dtl_host': '',
                                                                                               'fs_dtl_config_mode': VOLDRV_DTL_AUTOMATIC_MODE}})
        vpool_1.invalidate_dynamics('configuration')
        self.assertTrue(expr=vpool_1.configuration['dtl_enabled'])

        for domain in storagerouters[1].domains:
            if domain.backup is True:
                domain.delete()  # Remove recovery Domain for StorageRouter hosting the vDisk

        vdisk = vdisks[8]
        VDiskController.set_config_params(vdisk.guid, new_config_params={'dtl_mode': 'a_sync'})
        vdisk.discard()
        dtl_config = vdisk.storagedriver_client.get_dtl_config(volume_id=vdisk.volume_id)
        self.assertFalse(expr=vdisk.has_manual_dtl)
        self.assertEqual(first='ok_sync', second=vdisk.dtl_status)
        self.assertEqual(first=0, second=len(vdisk.domains_dtl_guids))
        self.assertEqual(first=dtl_config.mode, second=StorageDriverClient.VDISK_DTL_MODE_MAP['a_sync'])
        self.assertEqual(first=dtl_config.host, second=storagerouters[2].storagedrivers[0].storage_ip)
        self.assertEqual(first=dtl_config.port, second=storagerouters[2].storagedrivers[0].ports['dtl'])

        DalHelper.build_dal_structure(structure={'storagerouter_domains': [(10, 1, 2, True)]},  # Restore recovery Domain for StorageRouter hosting the vDisk
                                      previous_structure=structure)

        vdisk.invalidate_dynamics('dtl_status')
        self.assertEqual(first='checkup_required', second=vdisk.dtl_status)<|MERGE_RESOLUTION|>--- conflicted
+++ resolved
@@ -23,12 +23,8 @@
     - If no Domains configured on the vDisk StorageRouter, any other StorageRouter on which the vPool has been extended is chosen
 """
 import copy
-<<<<<<< HEAD
 import logging
-=======
-import unittest
 from ovs.constants.storagedriver import VOLDRV_DTL_ASYNC, FRAMEWORK_DTL_NO_SYNC, VOLDRV_DTL_MANUAL_MODE, VOLDRV_DTL_AUTOMATIC_MODE
->>>>>>> 6bb86096
 from ovs.dal.hybrids.vdisk import VDisk
 from ovs.dal.tests.helpers import DalHelper
 from ovs.extensions.storageserver.storagedriver import StorageDriverClient
