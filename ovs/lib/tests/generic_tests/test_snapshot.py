--- conflicted
+++ resolved
@@ -20,26 +20,19 @@
 import time
 import datetime
 import unittest
-<<<<<<< HEAD
-from ovs.constants.vdisk import SNAPSHOT_POLICY_LOCATION
+from ovs.constants.vdisk import SNAPSHOT_POLICY_LOCATION, SCRUB_VDISK_EXCEPTION_MESSAGE
 from ovs.dal.hybrids.vdisk import VDisk
 from ovs.dal.lists.vpoollist import VPoolList
-=======
-from ovs.constants.vdisk import SCRUB_VDISK_EXCEPTION_MESSAGE
->>>>>>> 2d3dad9d
 from ovs.dal.tests.helpers import DalHelper
 from ovs.extensions.generic.configuration import Configuration
+from ovs.extensions.storageserver.tests.mockups import StorageRouterClient
 from ovs.lib.generic import GenericController
 from ovs.lib.vdisk import VDiskController
-<<<<<<< HEAD
 from ovs.lib.helpers.generic.snapshots import SnapshotManager, RetentionPolicy
 
 MINUTE = 60
 HOUR = MINUTE * 60
 DAY = datetime.timedelta(1)
-=======
-from ovs.extensions.storageserver.tests.mockups import StorageRouterClient
->>>>>>> 2d3dad9d
 
 
 class SnapshotTestCase(unittest.TestCase):
@@ -139,7 +132,7 @@
             base_timestamp = self._make_timestamp(base, DAY * 2)
             GenericController.delete_snapshots(timestamp=base_timestamp + (MINUTE * 30))
         self.assertIn(base_snapshot_guid, vdisk_1.snapshot_ids, 'Snapshot was deleted while there are still clones of it')
-    
+
     @staticmethod
     def _build_vdisk():
         # type: () -> VDisk
@@ -397,10 +390,10 @@
         :param vdisk: VDisk object
         :type vdisk: VDisk
         :param current_day: Number of the current day
-        :type current_day: int 
+        :type current_day: int
         :param start_time: Time when snapshots started to be made
         :type start_time: datetime.datetime
-        :return: 
+        :return:
         """
         snapshots = {}
         for snapshot in vdisk.snapshots:
