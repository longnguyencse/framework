--- conflicted
+++ resolved
@@ -558,25 +558,6 @@
         local_client.dir_delete(directories='/opt/OpenvStorage/config/{0}'.format(identifier))
         return tgz_name
 
-<<<<<<< HEAD
-=======
-    @staticmethod
-    def retrieve_alba_arakoon_config(alba_backend_guid, ovs_client):
-        """
-        Retrieve the ALBA Arakoon configuration
-        WARNING: YOU DO NOT BELONG HERE, PLEASE MOVE TO YOUR OWN PLUGIN
-        :param alba_backend_guid: Guid of the ALBA Backend
-        :type alba_backend_guid: str
-        :param ovs_client: OVS client object
-        :type ovs_client: OVSClient
-        :return: Arakoon configuration information
-        :rtype: dict
-        """
-        task_id = ovs_client.get('/alba/backends/{0}/get_config_metadata'.format(alba_backend_guid))
-        successful, arakoon_config = ovs_client.wait_for_task(task_id, timeout=300)
-        if successful is False:
-            raise RuntimeError('Could not load metadata from environment {0}'.format(ovs_client.ip))
-        return arakoon_config
 
     @staticmethod
     @ovs_task(name='ovs.vpool.balance_change')
@@ -604,5 +585,4 @@
                                                                                                  user_input=False,
                                                                                                  abort_on_error=False)
                 if failed_moves:
-                    raise FailedMovesException('Could not move volumes {} away'.format(', '.join(failed_moves)))
->>>>>>> 38eb6c68
+                    raise FailedMovesException('Could not move volumes {} away'.format(', '.join(failed_moves)))