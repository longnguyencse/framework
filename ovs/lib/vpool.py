--- conflicted
+++ resolved
@@ -208,20 +208,11 @@
             VDiskController.dtl_checkup(vpool_guid=vp_installer.vpool.guid, ensure_single_timeout=600)
         except:
             pass
-<<<<<<< HEAD
-        for vdisk in vp_installer.vpool.vdisks:
-            try:
-                MDSServiceController.ensure_safety(vdisk_guid=vdisk.guid)
-            except:
-                pass
-        vp_installer.update_status(status=STATUS_RUNNING)
-=======
         try:
             MDSServiceController.mds_checkup_single(vp_installer.vpool.guid)
         except:
             pass
-        vp_installer.update_status(status=VPool.STATUSES.RUNNING)
->>>>>>> 3617bdc9
+        vp_installer.update_status(status=STATUS_RUNNING)
         cls._logger.info('Add vPool {0} ended successfully'.format(vp_installer.name))
 
     # @classmethod
