# Copyright (C) 2016 iNuron NV
#
# This file is part of Open vStorage Open Source Edition (OSE),
# as available from
#
#      http://www.openvstorage.org and
#      http://www.openvstorage.com.
#
# This file is free software; you can redistribute it and/or modify it
# under the terms of the GNU Affero General Public License v3 (GNU AGPLv3)
# as published by the Free Software Foundation, in version 3 as it comes
# in the LICENSE.txt file of the Open vStorage OSE distribution.
#
# Open vStorage is distributed in the hope that it will be useful,
# but WITHOUT ANY WARRANTY of any kind.

"""
GenericTaskController module
"""

import os
import copy
import time
<<<<<<< HEAD
import logging
from time import mktime
=======
from celery import group
from celery.utils import uuid
from celery.result import GroupResult
>>>>>>> 39e64aba
from datetime import datetime, timedelta
from threading import Thread
from ovs_extensions.constants import is_unittest_mode
from ovs_extensions.constants.config import ARAKOON_NAME, ARAKOON_NAME_UNITTEST
from ovs.constants.vdisk import SCRUB_VDISK_EXCEPTION_MESSAGE
from ovs.dal.hybrids.servicetype import ServiceType
from ovs.dal.hybrids.storagedriver import StorageDriver
from ovs.dal.hybrids.vdisk import VDisk
from ovs.dal.lists.servicelist import ServiceList
from ovs.dal.lists.storagedriverlist import StorageDriverList
from ovs.dal.lists.storagerouterlist import StorageRouterList
from ovs.dal.lists.vdisklist import VDiskList
from ovs.extensions.db.arakooninstaller import ArakoonClusterConfig
from ovs.extensions.generic.sshclient import NotAuthenticatedException, SSHClient, UnableToConnectException
from ovs_extensions.generic.toolbox import ExtensionsToolbox
from ovs.extensions.packages.packagefactory import PackageFactory
from ovs.lib.helpers.decorators import ovs_task
from ovs.lib.helpers.generic.scrubber import Scrubber
from ovs.lib.helpers.toolbox import Toolbox, Schedule
from ovs.lib.vdisk import VDiskController


class GenericController(object):
    """
    This controller contains all generic task code. These tasks can be
    executed at certain intervals and should be self-containing
    """
    _logger = logging.getLogger(__name__)

    @staticmethod
    @ovs_task(name='ovs.generic.snapshot_all_vdisks', schedule=Schedule(minute='0', hour='*'), ensure_single_info={'mode': 'DEFAULT', 'extra_task_names': ['ovs.generic.delete_snapshots']})
    def snapshot_all_vdisks():
        """
        Snapshots all vDisks
        """
        GenericController._logger.info('[SSA] started')
        success = []
        fail = []
        for vdisk in VDiskList.get_vdisks():
            if vdisk.is_vtemplate is True:
                continue
            try:
                metadata = {'label': '',
                            'is_consistent': False,
                            'timestamp': str(int(time.time())),
                            'is_automatic': True,
                            'is_sticky': False}
                VDiskController.create_snapshot(vdisk_guid=vdisk.guid,
                                                metadata=metadata)
                success.append(vdisk.guid)
            except Exception:
                GenericController._logger.exception('Error taking snapshot for vDisk {0}'.format(vdisk.guid))
                fail.append(vdisk.guid)
        GenericController._logger.info('[SSA] Snapshot has been taken for {0} vDisks, {1} failed.'.format(len(success), len(fail)))
        return success, fail

    @staticmethod
    @ovs_task(name='ovs.generic.delete_snapshots', schedule=Schedule(minute='1', hour='2'), ensure_single_info={'mode': 'DEFAULT'})
    def delete_snapshots(timestamp=None):
        # type: (float) -> GroupResult
        """
        Delete snapshots based on the retention policy
        Offloads concurrency to celery
        Returns a GroupResult. Waiting for the result can be done using result.get()
        :param timestamp: Timestamp to determine whether snapshots should be kept or not, if none provided, current time will be used
        :type timestamp: float
        :return: The GroupResult
        :rtype: GroupResult
        """
        # The result cannot be fetched in this task
        group_id = uuid()
        return group(GenericController.delete_snapshots_storagedriver.s(storagedriver.guid, timestamp, group_id)
                     for storagedriver in StorageDriverList.get_storagedrivers()).apply_async(task_id=group_id)

    @staticmethod
    @ovs_task(name='ovs.generic.delete_snapshots_storagedriver', ensure_single_info={'mode': 'DEDUPED'})
    def delete_snapshots_storagedriver(storagedriver_guid, timestamp=None, group_id=None):
        """
        Delete snapshots per storagedriver & scrubbing policy

        Implemented delete snapshot policy:
        < 1d | 1d bucket | 1 | best of bucket   | 1d
        < 1w | 1d bucket | 6 | oldest of bucket | 7d = 1w
        < 1m | 1w bucket | 3 | oldest of bucket | 4w = 1m
        > 1m | delete

        :param storagedriver_guid: Guid of the StorageDriver to remove snapshots on
        :type storagedriver_guid: str
        :param timestamp: Timestamp to determine whether snapshots should be kept or not, if none provided, current time will be used
        :type timestamp: float
        :param group_id: ID of the group task. Used to identify which snapshot deletes were called during the scheduled task
        :type group_id: str
        :return: None
        """
        if group_id:
            log_id = 'Group job {} - '.format(group_id)
        else:
            log_id = ''

        def format_log(message):
            return '{}{}'.format(log_id, message)

        GenericController._logger.info(format_log('Delete snapshots started for StorageDriver {0}'.format(storagedriver_guid)))

        storagedriver = StorageDriver(storagedriver_guid)
        exceptions = []

        day = timedelta(1)
        week = day * 7

        def make_timestamp(offset):
            """
            Create an integer based timestamp
            :param offset: Offset in days
            :return: Timestamp
            """
            return int(mktime((base - offset).timetuple()))

        # Calculate bucket structure
        if timestamp is None:
            timestamp = time.time()
        base = datetime.fromtimestamp(timestamp).date() - day
        buckets = []
        # Buckets first 7 days: [0-1[, [1-2[, [2-3[, [3-4[, [4-5[, [5-6[, [6-7[
        for i in xrange(0, 7):
            buckets.append({'start': make_timestamp(day * i),
                            'end': make_timestamp(day * (i + 1)),
                            'type': '1d',
                            'snapshots': []})
        # Week buckets next 3 weeks: [7-14[, [14-21[, [21-28[
        for i in xrange(1, 4):
            buckets.append({'start': make_timestamp(week * i),
                            'end': make_timestamp(week * (i + 1)),
                            'type': '1w',
                            'snapshots': []})
        buckets.append({'start': make_timestamp(week * 4),
                        'end': 0,
                        'type': 'rest',
                        'snapshots': []})

        # Get a list of all snapshots that are used as parents for clones
        parent_snapshots = set([vd.parentsnapshot for vd in VDiskList.get_with_parent_snaphots()])

        # Place all snapshots in bucket_chains
        bucket_chains = []
        for vdisk_guid in storagedriver.vdisks_guids:
            try:
                vdisk = VDisk(vdisk_guid)
                vdisk.invalidate_dynamics('being_scrubbed')
                if vdisk.being_scrubbed:
                    continue

                if vdisk.info['object_type'] in ['BASE']:
                    bucket_chain = copy.deepcopy(buckets)
                    for snapshot in vdisk.snapshots:
                        if snapshot.get('is_sticky') is True:
                            continue
                        if snapshot['guid'] in parent_snapshots:
                            GenericController._logger.info(format_log('Not deleting snapshot {0} because it has clones'.format(snapshot['guid'])))
                            continue
                        timestamp = int(snapshot['timestamp'])
                        for bucket in bucket_chain:
                            if bucket['start'] >= timestamp > bucket['end']:
                                bucket['snapshots'].append({'timestamp': timestamp,
                                                            'snapshot_id': snapshot['guid'],
                                                            'vdisk_guid': vdisk.guid,
                                                            'is_consistent': snapshot['is_consistent']})
                    bucket_chains.append(bucket_chain)
            except Exception as ex:
                exceptions.append(ex)

        # Clean out the snapshot bucket_chains, we delete the snapshots we want to keep
        # And we'll remove all snapshots that remain in the buckets
        for bucket_chain in bucket_chains:
            first = True
            for bucket in bucket_chain:
                if first is True:
                    best = None
                    for snapshot in bucket['snapshots']:
                        if best is None:
                            best = snapshot
                        # Consistent is better than inconsistent
                        elif snapshot['is_consistent'] and not best['is_consistent']:
                            best = snapshot
                        # Newer (larger timestamp) is better than older snapshots
                        elif snapshot['is_consistent'] == best['is_consistent'] and \
                                snapshot['timestamp'] > best['timestamp']:
                            best = snapshot
                    bucket['snapshots'] = [s for s in bucket['snapshots'] if
                                           s['timestamp'] != best['timestamp']]
                    first = False
                elif bucket['end'] > 0:
                    oldest = None
                    for snapshot in bucket['snapshots']:
                        if oldest is None:
                            oldest = snapshot
                        # Older (smaller timestamp) is the one we want to keep
                        elif snapshot['timestamp'] < oldest['timestamp']:
                            oldest = snapshot
                    bucket['snapshots'] = [s for s in bucket['snapshots'] if
                                           s['timestamp'] != oldest['timestamp']]

        # Delete obsolete snapshots
        for bucket_chain in bucket_chains:
            # Each bucket chain represents one vdisk's snapshots
            try:
                for bucket in bucket_chain:
                    for snapshot in bucket['snapshots']:
                        VDiskController.delete_snapshot(vdisk_guid=snapshot['vdisk_guid'],
                                                        snapshot_id=snapshot['snapshot_id'])
            except RuntimeError as ex:
                vdisk_guid = next((snapshot['vdisk_guid'] for bucket in bucket_chain for snapshot in bucket['snapshots']), '')
                vdisk_id_log = ''
                if vdisk_guid:
                    vdisk_id_log = ' for VDisk with guid {}'.format(vdisk_guid)
                if SCRUB_VDISK_EXCEPTION_MESSAGE in ex.message:
                    GenericController._logger.warning(format_log('Being scrubbed exception occurred while deleting snapshots{}'.format(vdisk_id_log)))
                else:
                    GenericController._logger.exception(format_log('Exception occurred while deleting snapshots{}'.format(vdisk_id_log)))
                    exceptions.append(ex)
        if exceptions:
            raise RuntimeError('Exceptions occurred while deleting snapshots: \n- {}'.format('\n- '.join((str(ex) for ex in exceptions))))
        GenericController._logger.info(format_log('Delete snapshots finished for StorageDriver {0}'))

    @staticmethod
    @ovs_task(name='ovs.generic.execute_scrub', schedule=Schedule(minute='0', hour='3'), ensure_single_info={'mode': 'DEDUPED'})
    def execute_scrub(vpool_guids=None, vdisk_guids=None, storagerouter_guid=None, manual=False):
        """
        Divide the scrub work among all StorageRouters with a SCRUB partition
        :param vpool_guids: Guids of the vPools that need to be scrubbed completely
        :type vpool_guids: list
        :param vdisk_guids: Guids of the vDisks that need to be scrubbed
        :type vdisk_guids: list
        :param storagerouter_guid: Guid of the StorageRouter to execute the scrub work on
        :type storagerouter_guid: str
        :param manual: Indicator whether the execute_scrub is called manually or as scheduled task (automatically)
        :type manual: bool
        :return: None
        :rtype: NoneType
        """
        # GenericController.execute_scrub.request.id gets the current celery task id (None if executed directly)
        # Fetching the task_id with the hasattr because Unit testing does not execute the wrapper (No celery task but a normal function being called)
        if is_unittest_mode():
            task_id = 'unittest'
        else:
            task_id = GenericController.execute_scrub.request.id if hasattr(GenericController.execute_scrub, 'request') else None
        scrubber = Scrubber(vpool_guids, vdisk_guids, storagerouter_guid, manual=manual, task_id=task_id)
        return scrubber.execute_scrubbing()

    @staticmethod
    @ovs_task(name='ovs.generic.collapse_arakoon', schedule=Schedule(minute='10', hour='0,2,4,6,8,10,12,14,16,18,20,22'), ensure_single_info={'mode': 'DEFAULT'})
    def collapse_arakoon():
        """
        Collapse Arakoon's Tlogs
        :return: None
        """
        GenericController._logger.info('Arakoon collapse started')
        cluster_info = []
        storagerouters = StorageRouterList.get_storagerouters()
        if not is_unittest_mode():
            cluster_info = [('cacc', storagerouters[0])]

        cluster_names = []
        for service in ServiceList.get_services():
            if service.is_internal is True and service.type.name in (ServiceType.SERVICE_TYPES.ARAKOON,
                                                                     ServiceType.SERVICE_TYPES.NS_MGR,
                                                                     ServiceType.SERVICE_TYPES.ALBA_MGR):
                cluster = ExtensionsToolbox.remove_prefix(service.name, 'arakoon-')
                if cluster in cluster_names and cluster not in [ARAKOON_NAME, ARAKOON_NAME_UNITTEST]:
                    continue
                cluster_names.append(cluster)
                cluster_info.append((cluster, service.storagerouter))
        workload = {}
        cluster_config_map = {}
        for cluster, storagerouter in cluster_info:
            GenericController._logger.debug('  Collecting info for cluster {0}'.format(cluster))
            ip = storagerouter.ip if cluster in [ARAKOON_NAME, ARAKOON_NAME_UNITTEST] else None
            try:
                config = ArakoonClusterConfig(cluster_id=cluster, source_ip=ip)
                cluster_config_map[cluster] = config
            except:
                GenericController._logger.exception('  Retrieving cluster information on {0} for {1} failed'.format(storagerouter.ip, cluster))
                continue
            for node in config.nodes:
                if node.ip not in workload:
                    workload[node.ip] = {'node_id': node.name,
                                         'clusters': []}
                workload[node.ip]['clusters'].append((cluster, ip))
        for storagerouter in storagerouters:
            try:
                if storagerouter.ip not in workload:
                    continue
                node_workload = workload[storagerouter.ip]
                client = SSHClient(storagerouter)
                for cluster, ip in node_workload['clusters']:
                    try:
                        GenericController._logger.debug('  Collapsing cluster {0} on {1}'.format(cluster, storagerouter.ip))
                        client.run(['arakoon', '--collapse-local', node_workload['node_id'], '2', '-config', cluster_config_map[cluster].external_config_path])
                        GenericController._logger.debug('  Collapsing cluster {0} on {1} completed'.format(cluster, storagerouter.ip))
                    except:
                        GenericController._logger.exception('  Collapsing cluster {0} on {1} failed'.format(cluster, storagerouter.ip))
            except UnableToConnectException:
                GenericController._logger.error('  Could not collapse any cluster on {0} (not reachable)'.format(storagerouter.name))
        GenericController._logger.info('Arakoon collapse finished')

    @staticmethod
    @ovs_task(name='ovs.generic.refresh_package_information', schedule=Schedule(minute='10', hour='*'), ensure_single_info={'mode': 'DEFAULT'})
    def refresh_package_information():
        """
        Retrieve and store the package information of all StorageRouters
        :return: None
        """
        GenericController._logger.info('Updating package information')

        client_map = {}
        prerequisites = []
        package_info_cluster = {}
        all_storagerouters = StorageRouterList.get_storagerouters()
        all_storagerouters.sort(key=lambda sr: ExtensionsToolbox.advanced_sort(element=sr.ip, separator='.'))
        for storagerouter in all_storagerouters:
            package_info_cluster[storagerouter.ip] = {}
            try:
                # We make use of these clients in Threads --> cached = False
                client_map[storagerouter] = SSHClient(endpoint=storagerouter, username='root', cached=False)
            except (NotAuthenticatedException, UnableToConnectException):
                GenericController._logger.warning('StorageRouter {0} is inaccessible'.format(storagerouter.ip))
                prerequisites.append(['node_down', storagerouter.name])
                package_info_cluster[storagerouter.ip]['errors'] = ['StorageRouter {0} is inaccessible'.format(storagerouter.name)]

        # Retrieve for each StorageRouter in the cluster the installed and candidate versions of related packages
        # This also validates whether all required packages have been installed
        GenericController._logger.debug('Retrieving package information for the cluster')
        threads = []
        fetch_hooks = Toolbox.fetch_hooks(component='update', sub_component='get_package_update_info_cluster')
        for storagerouter, client in client_map.iteritems():
            for fct in fetch_hooks:
                thread = Thread(target=fct, args=(client, package_info_cluster))
                thread.start()
                threads.append(thread)

        for thread in threads:
            thread.join()

        # Retrieve the related downtime / service restart information
        GenericController._logger.debug('Retrieving update information for the cluster')
        update_info_cluster = {}
        for storagerouter, client in client_map.iteritems():
            update_info_cluster[storagerouter.ip] = {'errors': package_info_cluster[storagerouter.ip].get('errors', [])}
            for fct in Toolbox.fetch_hooks(component='update', sub_component='get_update_info_cluster'):
                fct(client, update_info_cluster, package_info_cluster[storagerouter.ip])

        # Retrieve the update information for plugins (eg: ALBA, iSCSI)
        GenericController._logger.debug('Retrieving package and update information for the plugins')
        threads = []
        update_info_plugin = {}
        for fct in Toolbox.fetch_hooks('update', 'get_update_info_plugin'):
            thread = Thread(target=fct, args=(update_info_plugin, ))
            thread.start()
            threads.append(thread)

        for thread in threads:
            thread.join()

        # Add the prerequisites
        if len(prerequisites) > 0:
            for ip, component_info in update_info_cluster.iteritems():
                if PackageFactory.COMP_FWK in component_info:
                    component_info[PackageFactory.COMP_FWK]['prerequisites'].extend(prerequisites)

        # Store information in model and collect errors for OVS cluster
        errors = set()
        for storagerouter in all_storagerouters:
            GenericController._logger.debug('Storing update information for StorageRouter {0}'.format(storagerouter.ip))
            update_info = update_info_cluster.get(storagerouter.ip, {})

            # Remove the errors from the update information
            sr_errors = update_info.pop('errors', [])
            if len(sr_errors) > 0:
                errors.update(['{0}: {1}'.format(storagerouter.ip, error) for error in sr_errors])
                update_info = {}  # If any error occurred, we store no update information for this StorageRouter

            # Remove the components without updates from the update information
            update_info_copy = copy.deepcopy(update_info)
            for component, info in update_info_copy.iteritems():
                if len(info['packages']) == 0:
                    update_info.pop(component)

            # Store the update information
            storagerouter.package_information = update_info
            storagerouter.save()

        # Collect errors for plugins
        for ip, plugin_errors in update_info_plugin.iteritems():
            if len(plugin_errors) > 0:
                errors.update(['{0}: {1}'.format(ip, error) for error in plugin_errors])

        if len(errors) > 0:
            raise Exception('\n - {0}'.format('\n - '.join(errors)))
        GenericController._logger.info('Finished updating package information')

    @staticmethod
    @ovs_task(name='ovs.generic.run_backend_domain_hooks')
    def run_backend_domain_hooks(backend_guid):
        """
        Run hooks when the Backend Domains have been updated
        :param backend_guid: Guid of the Backend to update
        :type backend_guid: str
        :return: None
        """
        for fct in Toolbox.fetch_hooks('backend', 'domains-update'):
            fct(backend_guid=backend_guid)<|MERGE_RESOLUTION|>--- conflicted
+++ resolved
@@ -21,14 +21,11 @@
 import os
 import copy
 import time
-<<<<<<< HEAD
 import logging
 from time import mktime
-=======
 from celery import group
 from celery.utils import uuid
 from celery.result import GroupResult
->>>>>>> 39e64aba
 from datetime import datetime, timedelta
 from threading import Thread
 from ovs_extensions.constants import is_unittest_mode
