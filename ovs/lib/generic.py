--- conflicted
+++ resolved
@@ -22,11 +22,7 @@
 import time
 from datetime import timedelta
 from threading import Thread
-<<<<<<< HEAD
-=======
-from time import mktime
 from ovs.constants.vdisk import SCRUB_VDISK_EXCEPTION_MESSAGE
->>>>>>> 2d3dad9d
 from ovs.dal.hybrids.servicetype import ServiceType
 from ovs.dal.lists.servicelist import ServiceList
 from ovs.dal.lists.storagerouterlist import StorageRouterList
@@ -101,89 +97,9 @@
         if timestamp is None:
             timestamp = time.time() - timedelta(1).total_seconds()
 
-<<<<<<< HEAD
         GenericController._logger.info('Delete snapshots started')
         snapshot_manager = SnapshotManager()
         return snapshot_manager.delete_snapshots(timestamp)
-=======
-        # Place all snapshots in bucket_chains
-        bucket_chains = []
-        for vdisk in VDiskList.get_vdisks():
-            vdisk.invalidate_dynamics('being_scrubbed')
-            if vdisk.being_scrubbed:
-                continue
-
-            if vdisk.info['object_type'] in ['BASE']:
-                bucket_chain = copy.deepcopy(buckets)
-                for snapshot in vdisk.snapshots:
-                    if snapshot.get('is_sticky') is True:
-                        continue
-                    if snapshot['guid'] in parent_snapshots:
-                        GenericController._logger.info('Not deleting snapshot {0} because it has clones'.format(snapshot['guid']))
-                        continue
-                    timestamp = int(snapshot['timestamp'])
-                    for bucket in bucket_chain:
-                        if bucket['start'] >= timestamp > bucket['end']:
-                            bucket['snapshots'].append({'timestamp': timestamp,
-                                                        'snapshot_id': snapshot['guid'],
-                                                        'vdisk_guid': vdisk.guid,
-                                                        'is_consistent': snapshot['is_consistent']})
-                bucket_chains.append(bucket_chain)
-
-        # Clean out the snapshot bucket_chains, we delete the snapshots we want to keep
-        # And we'll remove all snapshots that remain in the buckets
-        for bucket_chain in bucket_chains:
-            first = True
-            for bucket in bucket_chain:
-                if first is True:
-                    best = None
-                    for snapshot in bucket['snapshots']:
-                        if best is None:
-                            best = snapshot
-                        # Consistent is better than inconsistent
-                        elif snapshot['is_consistent'] and not best['is_consistent']:
-                            best = snapshot
-                        # Newer (larger timestamp) is better than older snapshots
-                        elif snapshot['is_consistent'] == best['is_consistent'] and \
-                                snapshot['timestamp'] > best['timestamp']:
-                            best = snapshot
-                    bucket['snapshots'] = [s for s in bucket['snapshots'] if
-                                           s['timestamp'] != best['timestamp']]
-                    first = False
-                elif bucket['end'] > 0:
-                    oldest = None
-                    for snapshot in bucket['snapshots']:
-                        if oldest is None:
-                            oldest = snapshot
-                        # Older (smaller timestamp) is the one we want to keep
-                        elif snapshot['timestamp'] < oldest['timestamp']:
-                            oldest = snapshot
-                    bucket['snapshots'] = [s for s in bucket['snapshots'] if
-                                           s['timestamp'] != oldest['timestamp']]
-
-        exceptions = []
-        # Delete obsolete snapshots
-        for bucket_chain in bucket_chains:
-            # Each bucket chain represents one vdisk's snapshots
-            try:
-                for bucket in bucket_chain:
-                    for snapshot in bucket['snapshots']:
-                        VDiskController.delete_snapshot(vdisk_guid=snapshot['vdisk_guid'],
-                                                        snapshot_id=snapshot['snapshot_id'])
-            except RuntimeError as ex:
-                vdisk_guid = next((snapshot['vdisk_guid'] for bucket in bucket_chain for snapshot in bucket['snapshots']), '')
-                vdisk_id_log = ''
-                if vdisk_guid:
-                    vdisk_id_log = ' for VDisk with guid {}'.format(vdisk_guid)
-                if SCRUB_VDISK_EXCEPTION_MESSAGE in ex.message:
-                    GenericController._logger.warning('Being scrubbed exception occurred while deleting snapshots{}'.format(vdisk_id_log))
-                else:
-                    GenericController._logger.exception('Exception occurred while deleting snapshots{}'.format(vdisk_id_log))
-                    exceptions.append(ex)
-        if exceptions:
-            raise RuntimeError('Exceptions occurred while deleting snapshots: \n- {}'.format('\n- '.join((str(ex) for ex in exceptions))))
-        GenericController._logger.info('Delete snapshots finished')
->>>>>>> 2d3dad9d
 
     @staticmethod
     @ovs_task(name='ovs.generic.execute_scrub', schedule=Schedule(minute='0', hour='3'), ensure_single_info={'mode': 'DEDUPED'})
