# Copyright 2014 iNuron NV
#
# Licensed under the Open vStorage Modified Apache License (the "License");
# you may not use this file except in compliance with the License.
# You may obtain a copy of the License at
#
#     http://www.openvstorage.org/license
#
# Unless required by applicable law or agreed to in writing, software
# distributed under the License is distributed on an "AS IS" BASIS,
# WITHOUT WARRANTIES OR CONDITIONS OF ANY KIND, either express or implied.
# See the License for the specific language governing permissions and
# limitations under the License.

"""
StorageRouter module
"""
import os
import re
import copy
import uuid
import json
import time
from ConfigParser import RawConfigParser
from subprocess import check_output, CalledProcessError

from ovs.celery_run import celery
from ovs.dal.hybrids.disk import Disk
from ovs.dal.hybrids.diskpartition import DiskPartition
from ovs.dal.hybrids.j_albaproxy import AlbaProxy
from ovs.dal.hybrids.j_storagedriverpartition import StorageDriverPartition
from ovs.dal.hybrids.service import Service as DalService
from ovs.dal.hybrids.storagedriver import StorageDriver
from ovs.dal.hybrids.storagerouter import StorageRouter
from ovs.dal.hybrids.vpool import VPool
from ovs.dal.lists.backendtypelist import BackendTypeList
from ovs.dal.lists.clientlist import ClientList
from ovs.dal.lists.servicetypelist import ServiceTypeList
from ovs.dal.lists.storagedriverlist import StorageDriverList
from ovs.dal.lists.storagerouterlist import StorageRouterList
from ovs.dal.lists.vmachinelist import VMachineList
from ovs.dal.lists.vpoollist import VPoolList
from ovs.extensions.api.client import OVSClient
from ovs.extensions.generic.configuration import Configuration
from ovs.extensions.generic.disk import DiskTools
from ovs.extensions.generic.remote import Remote
from ovs.extensions.generic.sshclient import SSHClient, UnableToConnectException
from ovs.extensions.generic.system import System
from ovs.extensions.hypervisor.factory import Factory
from ovs.extensions.packages.package import PackageManager
from ovs.extensions.services.service import ServiceManager
from ovs.extensions.storageserver.storagedriver import StorageDriverConfiguration, StorageDriverClient
from ovs.extensions.support.agent import SupportAgent
from ovs.extensions.db.arakoon.ArakoonInstaller import ArakoonClusterConfig
from ovs.lib.disk import DiskController
from ovs.lib.helpers.decorators import add_hooks
from ovs.lib.helpers.toolbox import Toolbox
from ovs.lib.mdsservice import MDSServiceController
from ovs.lib.storagedriver import StorageDriverController
from ovs.lib.vdisk import VDiskController
from ovs.lib.vpool import VPoolController
from ovs.log.logHandler import LogHandler
from volumedriver.storagerouter import storagerouterclient
from volumedriver.storagerouter.storagerouterclient import ArakoonNodeConfig
from volumedriver.storagerouter.storagerouterclient import ClusterNodeConfig
from volumedriver.storagerouter.storagerouterclient import ClusterRegistry
from volumedriver.storagerouter.storagerouterclient import LocalStorageRouterClient

logger = LogHandler.get('lib', name='storagerouter')
storagerouterclient.Logger.setupLogging(LogHandler.load_path('storagerouterclient'))
# noinspection PyArgumentList
storagerouterclient.Logger.enableLogging()


class StorageRouterController(object):
    """
    Contains all BLL related to StorageRouter
    """
    SUPPORT_AGENT = 'support-agent'
    PARTITION_DEFAULT_USAGES = {DiskPartition.ROLES.DB: (20, 10),  # 1st number is exact size in GiB, 2nd number is percentage (highest of the 2 will be taken)
                                DiskPartition.ROLES.SCRUB: (0, 0)}

    @staticmethod
    @celery.task(name='ovs.storagerouter.get_metadata')
    def get_metadata(storagerouter_guid):
        """
        Gets physical information about the machine this task is running on
        :param storagerouter_guid: Storage Router guid to retrieve the metadata for
        """
        storagerouter = StorageRouter(storagerouter_guid)
        client = SSHClient(storagerouter)
        if storagerouter.pmachine.hvtype == 'KVM':
            ipaddresses = ['127.0.0.1']
        else:
            ipaddresses = client.run("ip a | grep 'inet ' | sed 's/\s\s*/ /g' | cut -d ' ' -f 3 | cut -d '/' -f 1").strip().splitlines()
            ipaddresses = [ipaddr.strip() for ipaddr in ipaddresses]
            ipaddresses.remove('127.0.0.1')
        mountpoints = client.run('mount -v').strip().splitlines()
        mountpoints = [p.split(' ')[2] for p in mountpoints if len(p.split(' ')) > 2 and
                       not p.split(' ')[2].startswith('/dev') and not p.split(' ')[2].startswith('/proc') and
                       not p.split(' ')[2].startswith('/sys') and not p.split(' ')[2].startswith('/run') and
                       p.split(' ')[2] != '/' and not p.split(' ')[2].startswith('/mnt/alba-asd')]

        partitions = dict((role, []) for role in DiskPartition.ROLES)
        shared_size = 0
        readcache_size = 0
        writecache_size = 0

        for disk in storagerouter.disks:
            for disk_partition in disk.partitions:
                claimed_space = 0
                for storagedriver_partition in disk_partition.storagedrivers:
                    claimed_space += storagedriver_partition.size if storagedriver_partition.size is not None else 0

                shared = False
                for role in disk_partition.roles:
                    size = disk_partition.size if disk_partition.size is not None else 0
                    available = size - claimed_space  # Subtract size for roles which have already been claimed by other vpools (but not necessarily already been fully used)
                    # Subtract size for competing roles on the same partition
                    for sub_role, required_size in StorageRouterController.PARTITION_DEFAULT_USAGES.iteritems():
                        if sub_role in disk_partition.roles and sub_role != role:
                            amount = required_size[0] * 1024 ** 3
                            percentage = required_size[1] * disk_partition.size / 100
                            available -= max(amount, percentage)

                    if available > 0:
                        if (role == DiskPartition.ROLES.READ or role == DiskPartition.ROLES.WRITE) and DiskPartition.ROLES.READ in disk_partition.roles and DiskPartition.ROLES.WRITE in disk_partition.roles and shared is False:
                            shared_size += available
                            shared = True
                        elif role == DiskPartition.ROLES.READ and shared is False:
                            readcache_size += available
                        elif role == DiskPartition.ROLES.WRITE and shared is False:
                            writecache_size += available
                    else:
                        available = 0
                    partitions[role].append({'ssd': disk.is_ssd,
                                             'guid': disk_partition.guid,
                                             'size': size or 0,
                                             'in_use': any(junction for junction in disk_partition.storagedrivers
                                                           if junction.role == role),
                                             'available': available,
                                             'mountpoint': disk_partition.folder,  # Equals to mountpoint unless mountpoint is root ('/'), then we pre-pend mountpoint with '/mnt/storage'
                                             'storagerouter_guid': disk_partition.disk.storagerouter_guid})

        for service in ServiceTypeList.get_by_name('Arakoon').services:
            if service.name == 'arakoon-ovsdb':
                continue
            for partition in partitions[DiskPartition.ROLES.DB]:
                if service.storagerouter_guid == partition['storagerouter_guid']:
                    partition['in_use'] = True
        for service in ServiceTypeList.get_by_name('MetadataServer').services:
            for partition in partitions[DiskPartition.ROLES.DB]:
                if service.storagerouter_guid == partition['storagerouter_guid']:
                    partition['in_use'] = True

        return {'partitions': partitions,
                'mountpoints': mountpoints,
                'ipaddresses': ipaddresses,
                'shared_size': shared_size,
                'readcache_size': readcache_size,
                'writecache_size': writecache_size,
                'scrub_available': StorageRouterController._check_scrub_partition_present()}

    @staticmethod
    @celery.task(name='ovs.storagerouter.add_vpool')
    def add_vpool(parameters):
        """
        Add a vPool to the machine this task is running on
        :param parameters: Parameters for vPool creation
        """
        sd_config_params = (dict, {'dtl_mode': (str, StorageDriverClient.VPOOL_DTL_MODE_MAP.keys()),
                                   'sco_size': (int, StorageDriverClient.TLOG_MULTIPLIER_MAP.keys()),
                                   'dedupe_mode': (str, StorageDriverClient.VPOOL_DEDUPE_MAP.keys()),
                                   'write_buffer': (int, {'min': 128, 'max': 10240}),
                                   'dtl_transport': (str, StorageDriverClient.VPOOL_DTL_TRANSPORT_MAP.keys()),
                                   'cache_strategy': (str, StorageDriverClient.VPOOL_CACHE_MAP.keys())})
        required_params = {'vpool_name': (str, Toolbox.regex_vpool),
                           'storage_ip': (str, Toolbox.regex_ip),
                           'storagerouter_ip': (str, Toolbox.regex_ip),
                           'integratemgmt': (bool, None),
                           'readcache_size': (int, {'min': 1, 'max': 10240}),
                           'writecache_size': (int, {'min': 1, 'max': 10240})}
        required_params_for_new_vpool = {'type': (str, ['local', 'distributed', 'alba', 'ceph_s3', 'amazon_s3', 'swift_s3']),
                                         'config_params': sd_config_params,
                                         'connection_host': (str, Toolbox.regex_ip, False),
                                         'connection_port': (int, None),
                                         'connection_backend': (dict, None),
                                         'connection_username': (str, None),
                                         'connection_password': (str, None)}
        required_params_for_new_distributed_vpool = {'type': (str, ['local', 'distributed', 'alba', 'ceph_s3', 'amazon_s3', 'swift_s3']),
                                                     'config_params': sd_config_params}

        ###############
        # VALIDATIONS #
        ###############
        ip = parameters['storagerouter_ip']
        vpool_name = parameters['vpool_name']

        client = SSHClient(ip)
        unique_id = System.get_my_machine_id(client)

        # 1. Check parameters
        if not isinstance(parameters, dict):
            raise ValueError('Parameters should be of type "dict"')
        Toolbox.verify_required_params(required_params, parameters)

        # 2. Check vPool name validity
        vpool = VPoolList.get_vpool_by_name(vpool_name)
        name_regex = "^[0-9a-z][\-a-z0-9]{1,48}[a-z0-9]$"
        if not re.match(name_regex, vpool_name):
            raise RuntimeError("Invalid name for vpool")

        # 3. Check parameters for new vPool
        backend_type = BackendTypeList.get_backend_type_by_code(parameters['type'])
        if vpool is None:
            sco_size = parameters['config_params']['sco_size']
            write_buffer = parameters['config_params']['write_buffer']
            if (sco_size == 128 and write_buffer < 256) or not (128 <= write_buffer <= 10240):
                raise ValueError('Incorrect storagedriver configuration settings specified')

            if parameters['type'] in ['local', 'distributed']:
                Toolbox.verify_required_params(required_params_for_new_distributed_vpool, parameters)
            else:
                Toolbox.verify_required_params(required_params_for_new_vpool, parameters)

        # 4. Check backend type existence
        if backend_type.code not in ['alba', 'distributed', 'ceph_s3', 'amazon_s3', 'swift_s3', 'local']:
            raise ValueError('Unsupported backend type specified: "{0}"'.format(backend_type.code))

        # 5. Check storagerouter existence
        storagerouter = None
        for current_storagerouter in StorageRouterList.get_storagerouters():
            if current_storagerouter.ip == ip and current_storagerouter.machine_id == unique_id:
                storagerouter = current_storagerouter
                break
        if storagerouter is None:
            raise RuntimeError('Could not find Storage Router with given IP address')

        # 6. Check duplicate vPool name
        storagedriver = None
        all_storagerouters = [storagerouter]
        current_storage_driver_config = {}
        if vpool is not None:
            required_params_sd_config = {'sco_size': (int, StorageDriverClient.TLOG_MULTIPLIER_MAP.keys()),
                                         'dtl_mode': (str, StorageDriverClient.VPOOL_DTL_MODE_MAP.keys()),
                                         'dedupe_mode': (str, StorageDriverClient.VPOOL_DEDUPE_MAP.keys()),
                                         'write_buffer': (float, None),
                                         'cache_strategy': (str, StorageDriverClient.VPOOL_CACHE_MAP.keys()),
                                         'dtl_transport': (str, StorageDriverClient.VPOOL_DTL_TRANSPORT_MAP.keys()),
                                         'tlog_multiplier': (int, StorageDriverClient.TLOG_MULTIPLIER_MAP.values())}
            current_storage_driver_config = VPoolController.get_configuration(vpool.guid)
            Toolbox.verify_required_params(required_params=required_params_sd_config,
                                           actual_params=current_storage_driver_config)

            if vpool.backend_type.code == 'local':
                # Might be an issue, investigating whether it's on the same Storage Router or not
                if len(vpool.storagedrivers) == 1 and vpool.storagedrivers[0].storagerouter.machine_id != unique_id:
                    raise RuntimeError('A local vPool with name {0} already exists'.format(vpool_name))
            for vpool_storagedriver in vpool.storagedrivers:
                if vpool_storagedriver.storagerouter_guid == storagerouter.guid:
                    # The vPool is already added to this Storage Router and this might be a cleanup/recovery
                    storagedriver = vpool_storagedriver
            all_storagerouters += [sd.storagerouter for sd in vpool.storagedrivers]

        # 7. Check storagerouter connectivity
        ip_client_map = {}
        try:
            for sr in all_storagerouters:
                ip_client_map[sr.ip] = {'root': SSHClient(sr.ip, username='root'),
                                        'ovs': SSHClient(sr.ip, username='ovs')}
        except UnableToConnectException:
            raise RuntimeError('Not all StorageRouters are reachable')

        # 8. Check over-allocation for read, write cache
        metadata = StorageRouterController.get_metadata(storagerouter.guid)
        shared_size_available = metadata['shared_size']
        readcache_size_available = metadata['readcache_size']
        readcache_size_requested = parameters['readcache_size'] * 1024 ** 3
        writecache_size_available = metadata['writecache_size']
        writecache_size_requested = parameters['writecache_size'] * 1024 ** 3
        if readcache_size_requested > readcache_size_available + shared_size_available:
            raise ValueError('Too much space request for {0} cache. Available: {1:.2f} GiB, Requested: {2:.2f} GiB'.format(DiskPartition.ROLES.READ,
                                                                                                                           (readcache_size_available + shared_size_available) / 1024.0 ** 3,
                                                                                                                           readcache_size_requested / 1024.0 ** 3))
        if writecache_size_requested > writecache_size_available + shared_size_available:
            raise ValueError('Too much space request for {0} cache. Available: {1:.2f} GiB, Requested: {2:.2f} GiB'.format(DiskPartition.ROLES.WRITE,
                                                                                                                           (writecache_size_available + shared_size_available) / 1024.0 ** 3,
                                                                                                                           writecache_size_requested / 1024.0 ** 3))
        if readcache_size_requested + writecache_size_requested > readcache_size_available + writecache_size_available + shared_size_available:
            raise ValueError('Too much space request. Available: {0:.2f} GiB, Requested: {1:.2f} GiB'.format((readcache_size_available + writecache_size_available + shared_size_available) / 1024.0 ** 3,
                                                                                                             (readcache_size_requested + writecache_size_requested) / 1024.0 ** 3))

        # 9. Check partition role presence
        arakoon_service_found = False
        for service in ServiceTypeList.get_by_name('Arakoon').services:
            if service.name == 'arakoon-voldrv':
                arakoon_service_found = True
                break

        error_messages = []
        if StorageRouterController._check_scrub_partition_present() is False:
            error_messages.append('At least 1 Storage Router must have a {0} partition'.format(DiskPartition.ROLES.SCRUB))

        partition_info = metadata['partitions']
        for required_role in [DiskPartition.ROLES.READ, DiskPartition.ROLES.WRITE]:
            if required_role not in partition_info:
                error_messages.append('Missing required partition role {0}'.format(required_role))
            elif len(partition_info[required_role]) == 0:
                error_messages.append('At least 1 {0} partition role is required'.format(required_role))
            else:
                total_available = [part['available'] for part in partition_info[required_role]]
                if total_available == 0:
                    error_messages.append('Not enough available space for {0}'.format(required_role))

        # 10. Check mountpoints are mounted
        for role, part_info in partition_info.iteritems():
            for part in part_info:
                if not os.path.ismount(part['mountpoint']) and part['mountpoint'] != DiskPartition.VIRTUAL_STORAGE_LOCATION:
                    error_messages.append('Mountpoint {0} is not mounted'.format(part['mountpoint']))

        if arakoon_service_found is False and (DiskPartition.ROLES.DB not in partition_info or len(partition_info[DiskPartition.ROLES.DB]) == 0):
            error_messages.append('DB partition role required')

        if error_messages:
            raise ValueError('Errors validating the partition roles:\n - {0}'.format('\n - '.join(set(error_messages))))

        # 11. Check available IP addresses
        ipaddresses = metadata['ipaddresses']
        grid_ip = client.config_read('ovs.grid.ip')
        if grid_ip in ipaddresses:
            ipaddresses.remove(grid_ip)
        if not ipaddresses:
            raise RuntimeError('No available IP addresses found suitable for Storage Router storage IP')

        ###################
        # CREATE SERVICES #
        ###################
        if arakoon_service_found is False:
            StorageDriverController.manual_voldrv_arakoon_checkup()

        root_client = ip_client_map[storagerouter.ip]['root']
        watcher_volumedriver_service = 'watcher-volumedriver'
        if not ServiceManager.has_service(watcher_volumedriver_service, client=root_client):
            ServiceManager.add_service(watcher_volumedriver_service, client=root_client)
            ServiceManager.enable_service(watcher_volumedriver_service, client=root_client)
            ServiceManager.start_service(watcher_volumedriver_service, client=root_client)

        ######################
        # START ADDING VPOOL #
        ######################
        new_vpool = False
        if vpool is None:  # Keep in mind that if the Storage Driver exists, the vPool does as well
            new_vpool = True
            vpool = VPool()
            vpool.backend_type = backend_type
            connection_host = parameters.get('connection_host', '')
            connection_port = parameters.get('connection_port', '')
            connection_username = parameters.get('connection_username', '')
            connection_password = parameters.get('connection_password', '')
            if vpool.backend_type.code in ['local', 'distributed']:
                vpool.metadata = {'backend_type': 'LOCAL'}
            elif vpool.backend_type.code == 'alba':
                if connection_host == '':
                    connection_host = StorageRouterList.get_masters()[0].ip
                    connection_port = 443
                    clients = ClientList.get_by_types('INTERNAL', 'CLIENT_CREDENTIALS')
                    oauth_client = None
                    for current_client in clients:
                        if current_client.user.group.name == 'administrators':
                            oauth_client = current_client
                            break
                    if oauth_client is None:
                        raise RuntimeError('Could not find INTERNAL CLIENT_CREDENTIALS client in administrator group.')
                    ovs_client = OVSClient(connection_host, connection_port,
                                           credentials=(oauth_client.client_id, oauth_client.client_secret),
                                           version=1)
                else:
                    ovs_client = OVSClient(connection_host, connection_port,
                                           credentials=(connection_username, connection_password),
                                           version=1)
                backend_guid = parameters['connection_backend']['backend']
                preset_name = parameters['connection_backend']['metadata']
                backend_info = ovs_client.get('/alba/backends/{0}/'.format(backend_guid), params={'contents': '_dynamics'})
                if preset_name not in [preset['name'] for preset in backend_info['presets']]:
                    raise RuntimeError('Given preset {0} is not available in backend {1}'.format(preset_name, backend_guid))
                task_id = ovs_client.get('/alba/backends/{0}/get_config_metadata'.format(backend_guid))
                successful, metadata = ovs_client.wait_for_task(task_id, timeout=300)
                if successful is False:
                    raise RuntimeError('Could not load metadata from remote environment {0}'.format(connection_host))
                vpool.metadata = {'metadata': metadata,
                                  'preset': preset_name}
            elif vpool.backend_type.code in ['ceph_s3', 'amazon_s3', 'swift_s3']:
                if vpool.backend_type.code in ['swift_s3']:
                    strict_consistency = 'false'
                    s3_connection_flavour = 'SWIFT'
                else:
                    strict_consistency = 'true'
                    s3_connection_flavour = 'S3'

                vpool.metadata = {'s3_connection_host': connection_host,
                                  's3_connection_port': connection_port,
                                  's3_connection_username': connection_username,
                                  's3_connection_password': connection_password,
                                  's3_connection_flavour': s3_connection_flavour,
                                  's3_connection_strict_consistency': strict_consistency,
                                  's3_connection_verbose_logging': 1,
                                  'backend_type': 'S3'}

            vpool.name = vpool_name
            vpool.login = connection_username
            vpool.password = connection_password
            vpool.connection = '{0}:{1}'.format(connection_host, connection_port) if connection_host else None
            vpool.description = '{0} {1}'.format(vpool.backend_type.code, vpool_name)
            vpool.rdma_enabled = parameters['config_params']['dtl_transport'] == StorageDriverClient.FRAMEWORK_DTL_TRANSPORT_RSOCKET
            vpool.save()

        local_backend_data = {}
        if vpool.backend_type.code in ['local', 'distributed']:
            local_backend_data = {'backend_type': 'LOCAL',
                                  'local_connection_path': parameters.get('distributed_mountpoint', '/tmp')}

        model_ports_in_use = []
        for port_storagedriver in StorageDriverList.get_storagedrivers():
            if port_storagedriver.storagerouter_guid == storagerouter.guid:
                # Local storagedrivers
                model_ports_in_use += port_storagedriver.ports
                if port_storagedriver.alba_proxy is not None:
                    model_ports_in_use.append(port_storagedriver.alba_proxy.service.ports[0])

        # Connection information is Storage Driver related information
        new_storagedriver = False
        if storagedriver is None:
            ports = StorageRouterController._get_free_ports(client, model_ports_in_use, 3)
            storagedriver = StorageDriver()
            new_storagedriver = True
        else:
            ports = storagedriver.ports
        model_ports_in_use += ports

        vrouter_id = '{0}{1}'.format(vpool_name, unique_id)
        voldrv_arakoon_cluster_id = 'voldrv'

        config = ArakoonClusterConfig(voldrv_arakoon_cluster_id)
        config.load_config(client)
        arakoon_nodes = []
        arakoon_node_configs = []
        for node in config.nodes:
            arakoon_nodes.append({'node_id': node.name, 'host': node.ip, 'port': node.client_port})
            arakoon_node_configs.append(ArakoonNodeConfig(node.name, node.ip, node.client_port))
        node_configs = []
        for existing_storagedriver in StorageDriverList.get_storagedrivers():
            if existing_storagedriver.vpool_guid == vpool.guid:
                node_configs.append(ClusterNodeConfig(str(existing_storagedriver.storagedriver_id),
                                                      str(existing_storagedriver.cluster_ip),
                                                      existing_storagedriver.ports[0],
                                                      existing_storagedriver.ports[1],
                                                      existing_storagedriver.ports[2]))
        if new_storagedriver:
            node_configs.append(ClusterNodeConfig(vrouter_id, str(grid_ip), ports[0], ports[1], ports[2]))

        try:
            vrouter_clusterregistry = ClusterRegistry(str(vpool.guid), voldrv_arakoon_cluster_id, arakoon_node_configs)
            vrouter_clusterregistry.set_node_configs(node_configs)
        except:
            if new_vpool is True:
                vpool.delete()
            raise

        filesystem_config = StorageDriverConfiguration.build_filesystem_by_hypervisor(storagerouter.pmachine.hvtype)
        filesystem_config.update({'fs_metadata_backend_arakoon_cluster_nodes': [],
                                  'fs_metadata_backend_mds_nodes': [],
                                  'fs_metadata_backend_type': 'MDS'})

        # Updating the model
        storagedriver.name = vrouter_id.replace('_', ' ')
        storagedriver.ports = ports
        storagedriver.vpool = vpool
        storagedriver.cluster_ip = grid_ip
        storagedriver.storage_ip = '127.0.0.1' if storagerouter.pmachine.hvtype == 'KVM' else parameters['storage_ip']
        storagedriver.mountpoint = '/mnt/{0}'.format(vpool_name)
        storagedriver.mountpoint_dfs = local_backend_data.get('local_connection_path')
        storagedriver.description = storagedriver.name
        storagedriver.storagerouter = storagerouter
        storagedriver.storagedriver_id = vrouter_id
        storagedriver.save()

        ##############################
        # CREATE PARTITIONS IN MODEL #
        ##############################

        # 1. Retrieve largest write mountpoint (SSD > SATA)
        largest_ssd_write_mountpoint = None
        largest_sata_write_mountpoint = None
        if backend_type.code == 'alba':  # We need largest SSD to put fragment cache on
            largest_ssd = 0
            largest_sata = 0
            for role, info in partition_info.iteritems():
                if role == DiskPartition.ROLES.WRITE:
                    for part in info:
                        if part['ssd'] is True and part['available'] > largest_ssd:
                            largest_ssd = part['available']
                            largest_ssd_write_mountpoint = part['guid']
                        elif part['ssd'] is False and part['available'] > largest_sata:
                            largest_sata = part['available']
                            largest_sata_write_mountpoint = part['guid']

        largest_write_mountpoint = DiskPartition(largest_ssd_write_mountpoint or largest_sata_write_mountpoint or partition_info[DiskPartition.ROLES.WRITE][0]['guid'])
        mountpoint_fragment_cache = None
        if backend_type.code == 'alba':
            mountpoint_fragment_cache = largest_write_mountpoint

        # 2. Calculate WRITE / FRAG cache
        # IMPORTANT: Available size in partition_info has already been subtracted with competing roles (DB, SCRUB) and claimed space by other vpools
        #   - Creation of partitions is important:  1st WRITE, 2nd READ, 3rd DB/SCRUB
        #   - Example: Partition with DB and READ role
        #   - If we would first create SCRUB and DB storagedriver partition and request the partition_info again, this already claimed space would be taken into account
        #   - and the competing DB role would also be taken into account again, resulting READ space would be (total - 2 x DB space)
        frag_size = None
        sdp_frag = None
        dirs2create = list()
        writecaches = list()
        writecache_information = partition_info[DiskPartition.ROLES.WRITE]
        total_available = sum([part['available'] for part in writecache_information])
        for writecache_info in writecache_information:
            available = writecache_info['available']
            partition = DiskPartition(writecache_info['guid'])
            proportion = available * 100.0 / total_available
            size_to_be_used = proportion * writecache_size_requested / 100
            if mountpoint_fragment_cache is not None and partition == mountpoint_fragment_cache:
                frag_size = int(size_to_be_used * 0.10)  # Bytes
                w_size = int(size_to_be_used * 0.88 / 1024 / 4096) * 4096  # KiB
                sdp_frag = StorageDriverController.add_storagedriverpartition(storagedriver, {'size': None,
                                                                                              'role': DiskPartition.ROLES.WRITE,
                                                                                              'sub_role': StorageDriverPartition.SUBROLE.FCACHE,
                                                                                              'partition': DiskPartition(writecache_info['guid'])})
                sdp_write = StorageDriverController.add_storagedriverpartition(storagedriver, {'size': long(size_to_be_used),
                                                                                               'role': DiskPartition.ROLES.WRITE,
                                                                                               'sub_role': StorageDriverPartition.SUBROLE.SCO,
                                                                                               'partition': DiskPartition(writecache_info['guid'])})
            else:
                w_size = int(size_to_be_used * 0.98 / 1024 / 4096) * 4096
                sdp_write = StorageDriverController.add_storagedriverpartition(storagedriver, {'size': long(size_to_be_used),
                                                                                               'role': DiskPartition.ROLES.WRITE,
                                                                                               'sub_role': StorageDriverPartition.SUBROLE.SCO,
                                                                                               'partition': DiskPartition(writecache_info['guid'])})
            writecaches.append({'path': sdp_write.path,
                                'size': '{0}KiB'.format(w_size)})
            dirs2create.append(sdp_write.path)

        # 3. Calculate READ cache
        if shared_size_available > 0:  # If READ, WRITE are shared, WRITE will have taken up space by now
            partition_info = StorageRouterController.get_metadata(storagerouter.guid)['partitions']
        readcaches = list()
        files2create = list()
        readcache_size = 0
        readcache_information = partition_info[DiskPartition.ROLES.READ]
        total_available = sum([part['available'] for part in readcache_information])
        for readcache_info in readcache_information:
            available = readcache_info['available']
            proportion = available * 100.0 / total_available
            size_to_be_used = proportion * readcache_size_requested / 100
            r_size = int(size_to_be_used * 0.98 / 1024 / 4096) * 4096  # KiB
            readcache_size += r_size

            sdp_read = StorageDriverController.add_storagedriverpartition(storagedriver, {'size': long(size_to_be_used),
                                                                                          'role': DiskPartition.ROLES.READ,
                                                                                          'partition': DiskPartition(readcache_info['guid'])})
            readcaches.append({'path': '{0}/read.dat'.format(sdp_read.path),
                               'size': '{0}KiB'.format(r_size)})
            files2create.append('{0}/read.dat'.format(sdp_read.path))

        # 4. Assign DB
        db_info = partition_info[DiskPartition.ROLES.DB][0]
        size = StorageRouterController.PARTITION_DEFAULT_USAGES[DiskPartition.ROLES.DB][0] * 1024 ** 3
        percentage = db_info['available'] * StorageRouterController.PARTITION_DEFAULT_USAGES[DiskPartition.ROLES.DB][1] / 100.0
        sdp_tlogs = StorageDriverController.add_storagedriverpartition(storagedriver, {'size': None,
                                                                                       'role': DiskPartition.ROLES.DB,
                                                                                       'sub_role': StorageDriverPartition.SUBROLE.TLOG,
                                                                                       'partition': DiskPartition(db_info['guid'])})
        sdp_metadata = StorageDriverController.add_storagedriverpartition(storagedriver, {'size': long(max(size, percentage)),
                                                                                          'role': DiskPartition.ROLES.DB,
                                                                                          'sub_role': StorageDriverPartition.SUBROLE.MD,
                                                                                          'partition': DiskPartition(db_info['guid'])})
        volume_manager_config = {"tlog_path": sdp_tlogs.path,
                                 "metadata_path": sdp_metadata.path,
                                 "clean_interval": 1,
                                 "foc_throttle_usecs": 4000}

        # 5. Create SCRUB storagedriver partition (if necessary)
        sdp_scrub = None
        scrub_info = partition_info[DiskPartition.ROLES.SCRUB]
        if len(scrub_info) > 0:
            scrub_info = scrub_info[0]
            size = StorageRouterController.PARTITION_DEFAULT_USAGES[DiskPartition.ROLES.SCRUB][0] * 1024 ** 3
            percentage = scrub_info['available'] * StorageRouterController.PARTITION_DEFAULT_USAGES[DiskPartition.ROLES.SCRUB][1] / 100.0
            sdp_scrub = StorageDriverController.add_storagedriverpartition(storagedriver, {'size': long(max(size, percentage)),
                                                                                           'role': DiskPartition.ROLES.SCRUB,
                                                                                           'partition': DiskPartition(scrub_info['guid'])})
            dirs2create.append(sdp_scrub.path)
        dirs2create.append(sdp_tlogs.path)
        dirs2create.append(sdp_metadata.path)

        sdp_fd = StorageDriverController.add_storagedriverpartition(storagedriver, {'size': None,
                                                                                    'role': DiskPartition.ROLES.WRITE,
                                                                                    'sub_role': StorageDriverPartition.SUBROLE.FD,
                                                                                    'partition': largest_write_mountpoint})
        sdp_dtl = StorageDriverController.add_storagedriverpartition(storagedriver, {'size': None,
                                                                                     'role': DiskPartition.ROLES.WRITE,
                                                                                     'sub_role': StorageDriverPartition.SUBROLE.DTL,
                                                                                     'partition': largest_write_mountpoint})
        rsppath = '{0}/{1}'.format(client.config_read('ovs.storagedriver.rsp'), vpool_name)
        dirs2create.append(sdp_dtl.path)
        dirs2create.append(sdp_fd.path)
        dirs2create.append(rsppath)
        dirs2create.append(storagedriver.mountpoint)

        if backend_type.code == 'alba' and frag_size is None:
            raise ValueError('Something went wrong trying to calculate the fragment cache size')

        config_dir = '{0}/storagedriver/storagedriver'.format(client.config_read('ovs.core.cfgdir'))
        client.dir_create(config_dir)
        alba_proxy = storagedriver.alba_proxy
        if alba_proxy is None and vpool.backend_type.code == 'alba':
            service = DalService()
            service.storagerouter = storagerouter
            service.ports = [StorageRouterController._get_free_ports(client, model_ports_in_use, 1)]
            service.name = 'albaproxy_{0}'.format(vpool_name)
            service.type = ServiceTypeList.get_by_name('AlbaProxy')
            service.save()
            alba_proxy = AlbaProxy()
            alba_proxy.service = service
            alba_proxy.storagedriver = storagedriver
            alba_proxy.save()
            config = RawConfigParser()
            for section in vpool.metadata['metadata']:
                config.add_section(section)
                for key, value in vpool.metadata['metadata'][section].iteritems():
                    config.set(section, key, value)
            cache_dir = sdp_frag.path
            root_client.dir_create(cache_dir)
            System.write_config(config, '{0}/{1}_alba.cfg'.format(config_dir, vpool_name), client)

            # manifest cache is in memory
            client.file_write('{0}/{1}_alba.json'.format(config_dir, vpool_name), json.dumps({
                'log_level': 'info',
                'port': alba_proxy.service.ports[0],
                'ips': ['127.0.0.1'],
                'manifest_cache_size': 100000,
                'fragment_cache_dir': cache_dir,
                'fragment_cache_size': frag_size,
                'albamgr_cfg_file': '{0}/{1}_alba.cfg'.format(config_dir, vpool_name)
            }))

        # Possible modes: ['classic', 'ganesha']
        volumedriver_mode = Configuration.get('ovs.storagedriver.vmware_mode') if storagerouter.pmachine.hvtype == 'VMWARE' else 'classic'
        if storagerouter.pmachine.hvtype == 'VMWARE' and volumedriver_mode == 'ganesha':
            ganesha_config = '/opt/OpenvStorage/config/storagedriver/storagedriver/{0}_ganesha.conf'.format(vpool_name)
            contents = ''
            for template in ['ganesha-core', 'ganesha-export']:
                contents += client.file_read('/opt/OpenvStorage/config/templates/{0}.conf'.format(template))
            params = {'VPOOL_NAME': vpool_name,
                      'VPOOL_MOUNTPOINT': '/mnt/{0}'.format(vpool_name),
                      'NFS_FILESYSTEM_ID': storagerouter.ip.split('.', 2)[-1]}
            for key, value in params.iteritems():
                contents = contents.replace('<{0}>'.format(key), value)
            client.file_write(ganesha_config, contents)

        if 'config_params' in parameters:  # New vPool
            config_params = parameters['config_params']
            sco_size = config_params['sco_size']
            dtl_mode = config_params['dtl_mode']
            dedupe_mode = config_params['dedupe_mode']
            dtl_transport = config_params['dtl_transport']
            cache_strategy = config_params['cache_strategy']
            tlog_multiplier = StorageDriverClient.TLOG_MULTIPLIER_MAP[sco_size]
            sco_factor = float(config_params['write_buffer']) / tlog_multiplier / sco_size  # sco_factor = write buffer / tlog multiplier (default 20) / sco size (in MiB)
        else:  # Extend vPool
            sco_size = current_storage_driver_config['sco_size']
            dtl_mode = current_storage_driver_config['dtl_mode']
            dedupe_mode = current_storage_driver_config['dedupe_mode']
            dtl_transport = current_storage_driver_config['dtl_transport']
            cache_strategy = current_storage_driver_config['cache_strategy']
            tlog_multiplier = current_storage_driver_config['tlog_multiplier']
            sco_factor = float(current_storage_driver_config['write_buffer']) / tlog_multiplier / sco_size

        if dtl_mode == 'no_sync':
            filesystem_config['fs_dtl_host'] = None
            filesystem_config['fs_dtl_config_mode'] = StorageDriverClient.VOLDRV_DTL_MANUAL_MODE
        else:
            filesystem_config['fs_dtl_mode'] = StorageDriverClient.VPOOL_DTL_MODE_MAP[dtl_mode]
            filesystem_config['fs_dtl_config_mode'] = StorageDriverClient.VOLDRV_DTL_AUTOMATIC_MODE

        volume_manager_config["read_cache_default_mode"] = StorageDriverClient.VPOOL_DEDUPE_MAP[dedupe_mode]
        volume_manager_config["read_cache_default_behaviour"] = StorageDriverClient.VPOOL_CACHE_MAP[cache_strategy]
        volume_manager_config["number_of_scos_in_tlog"] = tlog_multiplier
        volume_manager_config["non_disposable_scos_factor"] = sco_factor

        queue_urls = []
        for current_storagerouter in StorageRouterList.get_masters():
            queue_urls.append({'amqp_uri': '{0}://{1}:{2}@{3}'.format(Configuration.get('ovs.core.broker.protocol'),
                                                                      Configuration.get('ovs.core.broker.login'),
                                                                      Configuration.get('ovs.core.broker.password'),
                                                                      current_storagerouter.ip)})

        storagedriver_config = StorageDriverConfiguration('storagedriver', vpool_name)
        storagedriver_config.load(client)
        storagedriver_config.clean()  # Clean out obsolete values
        if vpool.backend_type.code == 'alba':
            storagedriver_config.configure_backend_connection_manager(alba_connection_host='127.0.0.1',
                                                                      alba_connection_port=alba_proxy.service.ports[0],
                                                                      alba_connection_preset=vpool.metadata['preset'],
                                                                      alba_connection_timeout=15,
                                                                      backend_type='ALBA')
        elif vpool.backend_type.code in ['local', 'distributed']:
            storagedriver_config.configure_backend_connection_manager(**local_backend_data)
        else:
            storagedriver_config.configure_backend_connection_manager(**vpool.metadata)
        storagedriver_config.configure_content_addressed_cache(clustercache_mount_points=readcaches,
                                                               read_cache_serialization_path=rsppath)
        storagedriver_config.configure_scocache(scocache_mount_points=writecaches,
                                                trigger_gap='1GB',
                                                backoff_gap='2GB')
        storagedriver_config.configure_failovercache(failovercache_path=sdp_dtl.path,
                                                     failovercache_transport=StorageDriverClient.VPOOL_DTL_TRANSPORT_MAP[dtl_transport])
        storagedriver_config.configure_filesystem(**filesystem_config)
        storagedriver_config.configure_volume_manager(**volume_manager_config)
        storagedriver_config.configure_volume_router(vrouter_id=vrouter_id,
                                                     vrouter_redirect_timeout_ms='5000',
                                                     vrouter_routing_retries=10,
                                                     vrouter_volume_read_threshold=1024,
                                                     vrouter_volume_write_threshold=1024,
                                                     vrouter_file_read_threshold=1024,
                                                     vrouter_file_write_threshold=1024,
                                                     vrouter_min_workers=4,
                                                     vrouter_max_workers=16,
                                                     vrouter_sco_multiplier=sco_size / 4 * 1024,  # sco multiplier = SCO size (in MiB) / cluster size (currently 4KiB),
                                                     vrouter_backend_sync_timeout_ms=5000,
                                                     vrouter_migrate_timeout_ms=5000)
        storagedriver_config.configure_volume_router_cluster(vrouter_cluster_id=vpool.guid)
        storagedriver_config.configure_volume_registry(vregistry_arakoon_cluster_id=voldrv_arakoon_cluster_id,
                                                       vregistry_arakoon_cluster_nodes=arakoon_nodes)
        storagedriver_config.configure_distributed_lock_store(dls_type='Arakoon',
                                                              dls_arakoon_cluster_id=voldrv_arakoon_cluster_id,
                                                              dls_arakoon_cluster_nodes=arakoon_nodes)
        storagedriver_config.configure_file_driver(fd_cache_path=sdp_fd.path,
                                                   fd_extent_cache_capacity='1024',
                                                   fd_namespace='fd-{0}-{1}'.format(vpool_name, vpool.guid))
        storagedriver_config.configure_event_publisher(events_amqp_routing_key=Configuration.get('ovs.core.broker.queues.storagedriver'),
                                                       events_amqp_uris=queue_urls)
        storagedriver_config.configure_threadpool_component(num_threads=16)
        storagedriver_config.save(client, reload_config=False)

        DiskController.sync_with_reality(storagerouter.guid)

        MDSServiceController.prepare_mds_service(storagerouter=storagerouter,
                                                 vpool=vpool,
                                                 fresh_only=True,
                                                 reload_config=False)

        root_client.dir_create(dirs2create)
        root_client.file_create(files2create)
        if sdp_scrub is not None:
            root_client.dir_chmod(sdp_scrub.path, 0777)  # Used by gather_scrub_work which is a celery task executed by 'ovs' user and should be able to write in it

        params = {'VPOOL_MOUNTPOINT': storagedriver.mountpoint,
                  'HYPERVISOR_TYPE': storagerouter.pmachine.hvtype,
                  'VPOOL_NAME': vpool_name,
                  'UUID': str(uuid.uuid4()),
                  'OVS_UID': check_output('id -u ovs', shell=True).strip(),
                  'OVS_GID': check_output('id -g ovs', shell=True).strip(),
                  'KILL_TIMEOUT': str(int(readcache_size / 1024.0 / 1024.0 / 6.0 + 30))}

        logger.info('volumedriver_mode: {0}'.format(volumedriver_mode))
        logger.info('backend_type: {0}'.format(vpool.backend_type.code))
        dtl_service = 'ovs-dtl_{0}'.format(vpool.name)
        ServiceManager.add_service(name='ovs-dtl', params=params, client=root_client, target_name=dtl_service)
        ServiceManager.start_service(dtl_service, client=root_client)
        if vpool.backend_type.code == 'alba':
            alba_proxy_service = 'ovs-albaproxy_{0}'.format(vpool.name)
            ServiceManager.add_service(name='ovs-albaproxy', params=params, client=root_client, target_name=alba_proxy_service)
            ServiceManager.start_service(alba_proxy_service, client=root_client)
            dependencies = [alba_proxy_service]
        else:
            dependencies = None
        if volumedriver_mode == 'ganesha':
            template_name = 'ovs-ganesha'
        else:
            template_name = 'ovs-volumedriver'
        voldrv_service = 'ovs-volumedriver_{0}'.format(vpool.name)
        ServiceManager.add_service(name=template_name, params=params, client=root_client, target_name=voldrv_service, additional_dependencies=dependencies)

        if storagerouter.pmachine.hvtype == 'VMWARE' and volumedriver_mode == 'classic':
            root_client.run("grep -q '/tmp localhost(ro,no_subtree_check)' /etc/exports || echo '/tmp localhost(ro,no_subtree_check)' >> /etc/exports")
            root_client.run('service nfs-kernel-server start')

        if storagerouter.pmachine.hvtype == 'KVM':
            vpool_overview = root_client.run('virsh pool-list --all').splitlines()
            if vpool_overview:
                vpool_overview.pop(1)  # Pop   ---------------
                vpool_overview.pop(0)  # Pop   Name   State   Autostart
                virsh_pool_already_exists = False
                for vpool_info in vpool_overview:
                    virsh_vpool_name = vpool_info.split()[0].strip()
                    if vpool.name == virsh_vpool_name:
                        virsh_pool_already_exists = True
                        break
                if not virsh_pool_already_exists:
                    root_client.run('virsh pool-define-as {0} dir - - - - {1}'.format(vpool_name,
                                                                                      storagedriver.mountpoint))
                    root_client.run('virsh pool-build {0}'.format(vpool_name))
                    root_client.run('virsh pool-start {0}'.format(vpool_name))
                    root_client.run('virsh pool-autostart {0}'.format(vpool_name))

        # Start service
        storagedriver = StorageDriver(storagedriver.guid)
        current_startup_counter = storagedriver.startup_counter
        ServiceManager.enable_service(voldrv_service, client=root_client)
        ServiceManager.start_service(voldrv_service, client=root_client)
        tries = 60
        while storagedriver.startup_counter == current_startup_counter and tries > 0:
            logger.debug('Waiting for the StorageDriver to start up...')
            running = ServiceManager.get_service_status(voldrv_service, client=root_client)
            if running is False:
                raise RuntimeError('StorageDriver service failed to start (service not running)')
            tries -= 1
            time.sleep(60 - tries)
            storagedriver = StorageDriver(storagedriver.guid)
        if storagedriver.startup_counter == current_startup_counter:
            raise RuntimeError('StorageDriver service failed to start (got no event)')
        logger.debug('StorageDriver running')

        mds_config_set = MDSServiceController.get_mds_storagedriver_config_set(vpool=vpool)
        for sr in all_storagerouters:
            node_client = ip_client_map[sr.ip]['ovs']
            storagedriver_config = StorageDriverConfiguration('storagedriver', vpool_name)
            storagedriver_config.load(node_client)
            if storagedriver_config.is_new is False:
                storagedriver_config.clean()  # Clean out obsolete values
                storagedriver_config.configure_filesystem(fs_metadata_backend_mds_nodes=mds_config_set[sr.guid])
                storagedriver_config.save(node_client)

        # Everything's reconfigured, refresh new cluster configuration
        client = StorageDriverClient.load(vpool)
        for current_storagedriver in vpool.storagedrivers:
            client.update_cluster_node_configs(str(current_storagedriver.storagedriver_id))

        # Fill vPool size
        vfs_info = os.statvfs('/mnt/{0}'.format(vpool_name))
        vpool.size = vfs_info.f_blocks * vfs_info.f_bsize
        vpool.save()

        VDiskController.dtl_checkup(vpool_guid=vpool.guid, chain_timeout=600)
        for vdisk in vpool.vdisks:
            MDSServiceController.ensure_safety(vdisk=vdisk)

        mgmt_center = Factory.get_mgmtcenter(storagerouter.pmachine)
        if mgmt_center:
            if parameters['integratemgmt'] is True:
                mgmt_center.configure_vpool_for_host(vpool.guid, storagerouter.pmachine.ip)
        else:
            logger.info('Storagerouter {0} does not have management center'.format(storagerouter.name))

    @staticmethod
    @celery.task(name='ovs.storagerouter.remove_storagedriver')
    def remove_storagedriver(storagedriver_guid, allow_offline=False):
        """
        Removes a StorageDriver (and, if it was the last Storage Driver for a vPool, the vPool is removed as well)
        :param storagedriver_guid: Storage Driver guid to remove
        """
        logger.info('Deleting storage driver with guid {0}'.format(storagedriver_guid))

        # Get objects & Make some checks
        storagedriver = StorageDriver(storagedriver_guid)
        storagerouter = storagedriver.storagerouter
        ip = storagerouter.ip
        pmachine = storagerouter.pmachine
        vmachines = VMachineList.get_customer_vmachines()
        pmachine_guids = [vm.pmachine_guid for vm in vmachines]
        vpool_guids = [vm.vpool_guid for vm in vmachines if vm.vpool_guid is not None]
        storagedrivers_left = False
        vpool = storagedriver.vpool

        # Validate node connectivity
        try:
            for current_storagerouter in [sd.storagerouter for sd in vpool.storagedrivers]:
                if allow_offline is True and current_storagerouter.ip == ip:
                    continue
                client = SSHClient(current_storagerouter, username='root')
                configuration_dir = client.config_read('ovs.core.cfgdir')
                with Remote(client.ip, [LocalStorageRouterClient]) as remote:
                    lsrc = remote.LocalStorageRouterClient('{0}/storagedriver/storagedriver/{1}.json'.format(configuration_dir, vpool.name))
                    lsrc.server_revision()
        except UnableToConnectException:
            raise RuntimeError('Not all StorageRouters are reachable')
        except Exception, ex:
            if 'ClusterNotReachableException' in str(ex):
                raise RuntimeError('Not all StorageDrivers are reachable, please (re)start them and try again')
            else:
                raise

        # Some more checking
        for current_storagedriver in vpool.storagedrivers:
            if current_storagedriver.guid != storagedriver_guid:
                storagedrivers_left = True
        if storagedrivers_left is False and pmachine.guid in pmachine_guids and vpool.guid in vpool_guids:
            raise RuntimeError('There are still vMachines served from the given Storage Driver')
        if any(vdisk for vdisk in vpool.vdisks if vdisk.storagedriver_id == storagedriver.storagedriver_id):
            raise RuntimeError('There are still vDisks served from the given Storage Driver')

        voldrv_service = 'volumedriver_{0}'.format(vpool.name)
        dtl_service = 'dtl_{0}'.format(vpool.name)
        albaproxy_service = 'albaproxy_{0}'.format(vpool.name)
        removal_mdsservices = [mds_service for mds_service in vpool.mds_services
                               if mds_service.service.storagerouter_guid == storagerouter.guid]

        # Unconfigure or reconfigure the MDSes
        vdisks = []
        for mds in removal_mdsservices:
            for junction in mds.vdisks:
                vdisks.append(junction.vdisk)
        for vdisk in vdisks:
            if vdisk.storagedriver_id:
                MDSServiceController.ensure_safety(vdisk=vdisk,
                                                   excluded_storagerouters=[storagerouter])

        voldrv_arakoon_cluster_id = 'voldrv'
<<<<<<< HEAD
        # @TODO: Allow this code to run anywere
        voldrv_arakoon_cluster = ArakoonManagementEx().getCluster(voldrv_arakoon_cluster_id)
        voldrv_arakoon_client_config = voldrv_arakoon_cluster.getClientConfig()
=======
        config = ArakoonClusterConfig(voldrv_arakoon_cluster_id)
        config.load_config(client)
>>>>>>> 645879c6
        arakoon_node_configs = []
        for node in config.nodes:
            arakoon_node_configs.append(ArakoonNodeConfig(node.name, node.ip, node.client_port))
        vrouter_clusterregistry = ClusterRegistry(str(vpool.guid), voldrv_arakoon_cluster_id, arakoon_node_configs)

        if not offline:
            client = SSHClient(ip, username='root')
            configuration_dir = client.config_read('ovs.core.cfgdir')

            if ServiceManager.has_service(voldrv_service, client=client):
                ServiceManager.disable_service(voldrv_service, client=client)
                ServiceManager.stop_service(voldrv_service, client=client)
            if ServiceManager.has_service(dtl_service, client=client):
                ServiceManager.disable_service(dtl_service, client=client)
                ServiceManager.stop_service(dtl_service, client=client)

            if not storagedrivers_left:
                try:
                    if ServiceManager.has_service(albaproxy_service, client=client):
                        ServiceManager.start_service(albaproxy_service, client=client)
                        tries = 10
                        running = False
                        port = storagedriver.alba_proxy.service.ports[0]
                        while running is False and tries > 0:
                            logger.debug('Waiting for the Alba proxy to start up again...')
                            tries -= 1
                            time.sleep(10 - tries)
                            try:
                                client.run('alba proxy-statistics --host 127.0.0.1 --port {0}'.format(port))
                                running = True
                            except CalledProcessError as ex:
                                logger.debug('Got error fetching Alba proxy-statistics, ignoring. {0}'.format(ex))
                        if running is False:
                            raise RuntimeError('Alba proxy failed to start')
                        logger.debug('Alba proxy running')

                    logger.debug('Destroying filesystem and erasing node configs')
                    storagedriver_client = LocalStorageRouterClient('{0}/storagedriver/storagedriver/{1}.json'.format(configuration_dir, vpool.name))
                    # noinspection PyArgumentList
                    storagedriver_client.destroy_filesystem()
                    # noinspection PyArgumentList
                    vrouter_clusterregistry.erase_node_configs()
                except RuntimeError as ex:
                    logger.error('Could not destroy filesystem or erase node configs: {0}'.format(ex))
                if ServiceManager.has_service(albaproxy_service, client=client):
                    ServiceManager.stop_service(albaproxy_service, client=client)
        else:
            client = None

        # Unconfigure vpool on management
        logger.debug('Unconfigure vPool from MgmtCenter')
        mgmtcenter = Factory.get_mgmtcenter(storagerouter.pmachine)
        if mgmtcenter:
            mgmtcenter.unconfigure_vpool_for_host(vpool.guid, not storagedrivers_left, storagerouter.pmachine.ip)

        if not offline:
            # KVM pool
            if pmachine.hvtype == 'KVM':
                # 'Name                 State      Autostart '
                # '-------------------------------------------'
                # ' vpool1               active     yes'
                # ' vpool2               active     no'
                vpool_overview = client.run('virsh pool-list --all').splitlines()
                vpool_overview.pop(1)  # Pop   ---------------
                vpool_overview.pop(0)  # Pop   Name   State   Autostart
                for vpool_info in vpool_overview:
                    vpool_name = vpool_info.split()[0].strip()
                    if vpool.name == vpool_name:
                        client.run('virsh pool-destroy {0}'.format(vpool.name))
                        try:
                            client.run('virsh pool-undefine {0}'.format(vpool.name))
                        except Exception as ex:
                            logger.info('Got error during pool-undefine: {0}'.format(ex))
                        break

            # Remove services
            services_to_remove = [voldrv_service, dtl_service]
            if storagedriver.alba_proxy is not None:
                services_to_remove.append(albaproxy_service)
            for service in services_to_remove:
                if ServiceManager.has_service(service, client=client):
                    ServiceManager.remove_service(service, client=client)

        # Reconfigure volumedriver
        if storagedrivers_left is True:
            node_configs = []
            for current_storagedriver in vpool.storagedrivers:
                if current_storagedriver.guid != storagedriver_guid:
                    node_configs.append(ClusterNodeConfig(str(current_storagedriver.storagedriver_id),
                                                          str(current_storagedriver.cluster_ip),
                                                          current_storagedriver.ports[0],
                                                          current_storagedriver.ports[1],
                                                          current_storagedriver.ports[2]))
            vrouter_clusterregistry.set_node_configs(node_configs)
            srclient = StorageDriverClient.load(vpool)
            for current_storagedriver in vpool.storagedrivers:
                if storagedriver.guid != current_storagedriver.guid:
                    srclient.update_cluster_node_configs(str(current_storagedriver.storagedriver_id))

        for mds_service in removal_mdsservices:
            # All MDSServiceVDisk object should have been deleted above
            MDSServiceController.remove_mds_service(mds_service=mds_service,
                                                    vpool=vpool,
                                                    reconfigure=False,
                                                    allow_offline=offline)

        if not offline:
            # Cleanup directories/files
            dirs_to_remove = [storagedriver.mountpoint,
                              '{0}/{1}'.format(client.config_read('ovs.storagedriver.rsp'), vpool.name)]
            files_to_remove = ['{0}/storagedriver/storagedriver/{1}.json'.format(configuration_dir, vpool.name)]
            for sd_partition in storagedriver.partitions:
                dirs_to_remove.append(sd_partition.path)
                sd_partition.delete()

            if vpool.backend_type.code == 'alba':
                files_to_remove.append('{0}/storagedriver/storagedriver/{1}_alba.cfg'.format(configuration_dir, vpool.name))
                files_to_remove.append('{0}/storagedriver/storagedriver/{1}_alba.json'.format(configuration_dir, vpool.name))
            if storagerouter.pmachine.hvtype == 'VMWARE' and Configuration.get('ovs.storagedriver.vmware_mode') == 'ganesha':
                files_to_remove.append('{0}/storagedriver/storagedriver/{1}_ganesha.conf'.format(configuration_dir, vpool.name))

            for file_name in files_to_remove:
                if file_name and client.file_exists(file_name):
                    client.file_delete(file_name)
                    logger.info('Removed file {0}'.format(file_name))

            mountpoints = client.run('mount -v').strip().splitlines()
            mountpoints = [p.split(' ')[2] for p in mountpoints if len(p.split(' ')) > 2 and
                           not p.split(' ')[2].startswith('/dev') and not p.split(' ')[2].startswith('/proc') and
                           not p.split(' ')[2].startswith('/sys') and not p.split(' ')[2].startswith('/run') and
                           p.split(' ')[2] != '/' and not p.split(' ')[2].startswith('/mnt/alba-asd')]

            for dir_name in dirs_to_remove:
                if dir_name and client.dir_exists(dir_name) and dir_name not in mountpoints and dir_name != '/':
                    client.dir_delete(dir_name)
                    logger.info('Recursively removed {0}'.format(dir_name))

        DiskController.sync_with_reality(storagerouter.guid)

        # First model cleanup
        if storagedriver.alba_proxy is not None:
            service = storagedriver.alba_proxy.service
            storagedriver.alba_proxy.delete()
            service.delete()
        storagedriver.delete(abandon=['logs'])  # Detach from the log entries

        if storagedrivers_left is False:
            # Final model cleanup
            for vdisk in vpool.vdisks:
                for junction in vdisk.mds_services:
                    junction.delete()
                vdisk.delete()
            vpool.delete()
        else:
            VDiskController.dtl_checkup(vpool_guid=vpool.guid)

        MDSServiceController.mds_checkup()

    @staticmethod
    @celery.task(name='ovs.storagerouter.update_storagedrivers')
    def update_storagedrivers(storagedriver_guids, storagerouters, parameters):
        """
        Add/remove multiple vPools
        @param storagedriver_guids: Storage Drivers to be removed
        @param storagerouters: StorageRouters on which to add a new link
        @param parameters: Settings for new links
        """
        print 'update storagedrivers: {0}'.format(str(parameters))
        success = True
        # Add Storage Drivers
        for storagerouter_ip, storageappliance_machineid in storagerouters:
            try:
                new_parameters = copy.copy(parameters)
                new_parameters['storagerouter_ip'] = storagerouter_ip
                local_machineid = System.get_my_machine_id()
                if local_machineid == storageappliance_machineid:
                    # Inline execution, since it's on the same node (preventing deadlocks)
                    StorageRouterController.add_vpool(new_parameters)
                else:
                    # Async execution, since it has to be executed on another node
                    # @TODO: Will break in Celery 3.2, need to find another solution
                    # Requirements:
                    # - This code cannot continue until this new task is completed (as all these Storage Router
                    #   need to be handled sequentially
                    # - The wait() or get() method are not allowed anymore from within a task to prevent deadlocks
                    try:
                        _ = SSHClient(storagerouter_ip)
                    except UnableToConnectException:
                        raise RuntimeError('StorageRouter {0} is not reachable'.format(storagerouter_ip))
                    result = StorageRouterController.add_vpool.s(new_parameters).apply_async(
                        routing_key='sr.{0}'.format(storageappliance_machineid)
                    )
                    result.wait()
            except Exception as ex:
                logger.error('{0}'.format(ex))
                success = False
        # Remove Storage Drivers
        for storagedriver_guid in storagedriver_guids:
            try:
                storagedriver = StorageDriver(storagedriver_guid)
                storagerouter = storagedriver.storagerouter
                storagerouter_machineid = storagerouter.machine_id
                local_machineid = System.get_my_machine_id()
                if local_machineid == storagerouter_machineid:
                    # Inline execution, since it's on the same node (preventing deadlocks)
                    StorageRouterController.remove_storagedriver(storagedriver_guid)
                else:
                    # Async execution, since it has to be executed on another node
                    # @TODO: Will break in Celery 3.2, need to find another solution
                    # Requirements:
                    # - This code cannot continue until this new task is completed (as all these VSAs need to be
                    # handled sequentially
                    # - The wait() or get() method are not allowed anymore from within a task to prevent deadlocks
                    try:
                        _ = SSHClient(storagerouter)
                    except UnableToConnectException:
                        raise RuntimeError('StorageRouter {0} is not reachable'.format(storagerouter.ip))
                    result = StorageRouterController.remove_storagedriver.s(storagedriver_guid).apply_async(
                        routing_key='sr.{0}'.format(storagerouter_machineid)
                    )
                    result.wait()
            except Exception as ex:
                logger.error('{0}'.format(ex))
                success = False
        return success

    @staticmethod
    @celery.task(name='ovs.storagerouter.get_version_info')
    def get_version_info(storagerouter_guid):
        """
        Returns version information regarding a given StorageRouter
        :param storagerouter_guid: Storage Router guid to get version information for
        """
        return {'storagerouter_guid': storagerouter_guid,
                'versions': PackageManager.get_versions()}

    @staticmethod
    @celery.task(name='ovs.storagerouter.get_support_info')
    def get_support_info(storagerouter_guid):
        """
        Returns support information regarding a given StorageRouter
        :param storagerouter_guid: Storage Router guid to get support information for
        """
        return {'storagerouter_guid': storagerouter_guid,
                'nodeid': Configuration.get('ovs.support.nid'),
                'clusterid': Configuration.get('ovs.support.cid'),
                'enabled': Configuration.get('ovs.support.enabled'),
                'enablesupport': Configuration.get('ovs.support.enablesupport')}

    @staticmethod
    @celery.task(name='ovs.storagerouter.get_support_metadata')
    def get_support_metadata():
        """
        Returns support metadata for a given storagerouter. This should be a routed task!
        """
        return SupportAgent().get_heartbeat_data()

    @staticmethod
    @celery.task(name='ovs.storagerouter.get_logfiles')
    def get_logfiles(local_storagerouter_guid):
        """
        Collects logs, moves them to a web-accessible location and returns log tgz's filename
        :param local_storagerouter_guid: Storage Router guid to retrieve log files on
        """
        this_client = SSHClient('127.0.0.1', username='root')
        logfile = this_client.run('ovs collect logs').strip()
        logfilename = logfile.split('/')[-1]

        storagerouter = StorageRouter(local_storagerouter_guid)
        webpath = '/opt/OpenvStorage/webapps/frontend/downloads'
        client = SSHClient(storagerouter, username='root')
        client.dir_create(webpath)
        client.file_upload('{0}/{1}'.format(webpath, logfilename), logfile)
        client.run('chmod 666 {0}/{1}'.format(webpath, logfilename))
        return logfilename

    @staticmethod
    @celery.task(name='ovs.storagerouter.configure_support')
    def configure_support(enable, enable_support):
        """
        Configures support on all StorageRouters
        :param enable: If True support agent will be enabled and started, else disabled and stopped
        :param enable_support: If False openvpn will be stopped
        """
        clients = []
        try:
            for storagerouter in StorageRouterList.get_storagerouters():
                clients.append((SSHClient(storagerouter), SSHClient(storagerouter, username='root')))
        except UnableToConnectException:
            raise RuntimeError('Not all StorageRouters are reachable')
        for ovs_client, root_client in clients:
            ovs_client.config_set('ovs.support.enabled', enable)
            ovs_client.config_set('ovs.support.enablesupport', enable_support)
            if enable_support is False:
                root_client.run('service openvpn stop')
                root_client.file_delete('/etc/openvpn/ovs_*')
            if enable is True:
                if not ServiceManager.has_service(StorageRouterController.SUPPORT_AGENT, client=root_client):
                    ServiceManager.add_service(StorageRouterController.SUPPORT_AGENT, client=root_client)
                    ServiceManager.enable_service(StorageRouterController.SUPPORT_AGENT, client=root_client)
                if not ServiceManager.get_service_status(StorageRouterController.SUPPORT_AGENT, client=root_client):
                    ServiceManager.start_service(StorageRouterController.SUPPORT_AGENT, client=root_client)
                else:
                    ServiceManager.restart_service(StorageRouterController.SUPPORT_AGENT, client=root_client)
            else:
                if ServiceManager.has_service(StorageRouterController.SUPPORT_AGENT, client=root_client):
                    if ServiceManager.get_service_status(StorageRouterController.SUPPORT_AGENT, client=root_client):
                        ServiceManager.stop_service(StorageRouterController.SUPPORT_AGENT, client=root_client)
                    ServiceManager.remove_service(StorageRouterController.SUPPORT_AGENT, client=root_client)
        return True

    @staticmethod
    @celery.task(name='ovs.storagerouter.check_s3')
    def check_s3(host, port, accesskey, secretkey):
        """
        Validates whether connection to a given S3 backend can be made
        :param host: Host to check
        :param port: Port on which to check
        :param accesskey: Access key to be used for connection
        :param secretkey: Secret key to be used for connection
        """
        try:
            import boto
            import boto.s3.connection
            backend = boto.connect_s3(aws_access_key_id=accesskey,
                                      aws_secret_access_key=secretkey,
                                      port=port,
                                      host=host,
                                      is_secure=(port == 443),
                                      calling_format=boto.s3.connection.OrdinaryCallingFormat())
            backend.get_all_buckets()
            return True
        except Exception as ex:
            logger.exception('Error during S3 check: {0}'.format(ex))
            return False

    @staticmethod
    @celery.task(name='ovs.storagerouter.check_mtpt')
    def check_mtpt(name):
        """
        Checks whether a given mountpoint for vPool is in use
        :param name: Name of the mountpoint to check
        """
        mountpoint = '/mnt/{0}'.format(name)
        if not os.path.exists(mountpoint):
            return True
        return check_output('sudo -s ls -al {0} | wc -l'.format(mountpoint), shell=True).strip() == '3'

    @staticmethod
    @celery.task(name='ovs.storagerouter.get_update_status')
    def get_update_status(storagerouter_ip):
        """
        Checks for new updates
        :param storagerouter_ip: IP of the Storage Router to check for updates
        """
        # Check plugin requirements
        root_client = SSHClient(storagerouter_ip,
                                username='root')
        required_plugin_params = {'name': (str, None),             # Name of a subpart of the plugin and is used for translation in html. Eg: alba:packages.SDM
                                  'version': (str, None),          # Available version to be installed
                                  'namespace': (str, None),        # Name of the plugin and is used for translation in html. Eg: ALBA:packages.sdm
                                  'services': (list, str),         # Services which the plugin depends upon and should be stopped during update
                                  'packages': (list, str),         # Packages which contain the plugin code and should be updated
                                  'downtime': (list, tuple),       # Information about crucial services which will go down during the update
                                  'prerequisites': (list, tuple)}  # Information about prerequisites which are unmet (eg running vms for storage driver update)
        package_map = {}
        plugin_functions = Toolbox.fetch_hooks('update', 'metadata')
        for function in plugin_functions:
            output = function(root_client)
            if not isinstance(output, dict):
                raise ValueError('Update cannot continue. Failed to retrieve correct plugin information ({0})'.format(function.func_name))

            for key, value in output.iteritems():
                for out in value:
                    Toolbox.verify_required_params(required_plugin_params, out)
                if key not in package_map:
                    package_map[key] = []
                package_map[key] += value

        # Update apt (only our ovs apt repo)
        PackageManager.update(client=root_client)

        # Compare installed and candidate versions
        return_value = {'upgrade_ongoing': os.path.exists('/etc/upgrade_ongoing')}
        for gui_name, package_information in package_map.iteritems():
            return_value[gui_name] = []
            for package_info in package_information:
                version = package_info['version']
                if version:
                    gui_down = 'watcher-framework' in package_info['services'] or 'nginx' in package_info['services']
                    info_added = False
                    for index, item in enumerate(return_value[gui_name]):
                        if item['name'] == package_info['name']:
                            return_value[gui_name][index]['downtime'].extend(package_info['downtime'])
                            info_added = True
                            if gui_down is True and return_value[gui_name][index]['gui_down'] is False:
                                return_value[gui_name][index]['gui_down'] = True
                    if info_added is False:  # Some plugins can have same package dependencies as core and we only want to show each package once in GUI (Eg: Arakoon for core and ALBA)
                        return_value[gui_name].append({'to': version,
                                                       'name': package_info['name'],
                                                       'gui_down': gui_down,
                                                       'downtime': package_info['downtime'],
                                                       'namespace': package_info['namespace'],
                                                       'prerequisites': package_info['prerequisites']})
        return return_value

    @staticmethod
    @add_hooks('update', 'metadata')
    def get_metadata_framework(client):
        """
        Retrieve packages and services on which the framework depends
        :param client: SSHClient on which to retrieve the metadata
        :return: List of dictionaries which contain services to restart,
                                                    packages to update,
                                                    information about potential downtime
                                                    information about unmet prerequisites
        """
        this_sr = StorageRouterList.get_by_ip(client.ip)
        srs = StorageRouterList.get_storagerouters()
        ovsdb_cluster = [ser.storagerouter_guid for sr in srs for ser in sr.services if ser.type.name == 'Arakoon' and ser.name == 'arakoon-ovsdb']
        downtime = [('ovs', 'ovsdb', None)] if len(ovsdb_cluster) < 3 and this_sr.guid in ovsdb_cluster else []

        ovs_info = PackageManager.verify_update_required(packages=['openvstorage-core', 'openvstorage-webapps', 'openvstorage-cinder-plugin'],
                                                         services=['watcher-framework', 'memcached'],
                                                         client=client)
        arakoon_info = PackageManager.verify_update_required(packages=['arakoon'],
                                                             services=['arakoon-ovsdb'],
                                                             client=client)

        return {'framework': [{'name': 'ovs',
                               'version': ovs_info['version'],
                               'services': ovs_info['services'],
                               'packages': ovs_info['packages'],
                               'downtime': [],
                               'namespace': 'ovs',
                               'prerequisites': []},
                              {'name': 'arakoon',
                               'version': arakoon_info['version'],
                               'services': arakoon_info['services'],
                               'packages': arakoon_info['packages'],
                               'downtime': downtime,
                               'namespace': 'ovs',
                               'prerequisites': []}]}

    @staticmethod
    @add_hooks('update', 'metadata')
    def get_metadata_volumedriver(client):
        """
        Retrieve packages and services on which the volumedriver depends
        :param client: SSHClient on which to retrieve the metadata
        :return: List of dictionaries which contain services to restart,
                                                    packages to update,
                                                    information about potential downtime
                                                    information about unmet prerequisites
        """
        running_vms = False
        for vpool in VPoolList.get_vpools():
            for vdisk in vpool.vdisks:
                if vdisk.vmachine_guid is None:
                    continue
                if vdisk.vmachine.hypervisor_status in ['RUNNING', 'PAUSED']:
                    running_vms = True
                    break
            if running_vms is True:
                break

        this_sr = StorageRouterList.get_by_ip(client.ip)
        alba_proxies = []
        alba_downtime = []
        voldrv_cluster = []
        for sr in StorageRouterList.get_storagerouters():
            for service in sr.services:
                if service.type.name == 'Arakoon' and service.name == 'arakoon-voldrv':
                    voldrv_cluster.append(service.storagerouter_guid)
                elif service.type.name == 'AlbaProxy' and service.storagerouter_guid == this_sr.guid:
                    alba_proxies.append(service.alba_proxy)
                    alba_downtime.append(('ovs', 'proxy', service.alba_proxy.storagedriver.vpool.name))

        prerequisites = [('ovs', 'vmachine', None)] if running_vms is True else []
        volumedriver_services = ['ovs-volumedriver_{0}'.format(sd.vpool.name)
                                 for sd in this_sr.storagedrivers]
        volumedriver_services.extend(['ovs-dtl_{0}'.format(sd.vpool.name)
                                      for sd in this_sr.storagedrivers])
        voldrv_info = PackageManager.verify_update_required(packages=['volumedriver-base', 'volumedriver-server'],
                                                            services=volumedriver_services,
                                                            client=client)
        alba_info = PackageManager.verify_update_required(packages=['alba'],
                                                          services=[service.service.name for service in alba_proxies],
                                                          client=client)
        arakoon_info = PackageManager.verify_update_required(packages=['arakoon'],
                                                             services=['arakoon-voldrv'],
                                                             client=client)

        return {'volumedriver': [{'name': 'volumedriver',
                                  'version': voldrv_info['version'],
                                  'services': voldrv_info['services'],
                                  'packages': voldrv_info['packages'],
                                  'downtime': alba_downtime,
                                  'namespace': 'ovs',
                                  'prerequisites': prerequisites},
                                 {'name': 'alba',
                                  'version': alba_info['version'],
                                  'services': alba_info['services'],
                                  'packages': alba_info['packages'],
                                  'downtime': alba_downtime,
                                  'namespace': 'ovs',
                                  'prerequisites': prerequisites},
                                 {'name': 'arakoon',
                                  'version': arakoon_info['version'],
                                  'services': arakoon_info['services'],
                                  'packages': arakoon_info['packages'],
                                  'downtime': [('ovs', 'voldrv', None)] if len(voldrv_cluster) < 3 and this_sr.guid in voldrv_cluster else [],
                                  'namespace': 'ovs',
                                  'prerequisites': []}]}

    @staticmethod
    @celery.task(name='ovs.storagerouter.update_framework')
    def update_framework(storagerouter_ip):
        """
        Launch the update_framework method in setup.py
        :param storagerouter_ip: IP of the Storage Router to update the framework packages on
        """
        root_client = SSHClient(storagerouter_ip,
                                username='root')
        root_client.run('ovs update framework')

    @staticmethod
    @celery.task(name='ovs.storagerouter.update_volumedriver')
    def update_volumedriver(storagerouter_ip):
        """
        Launch the update_volumedriver method in setup.py
        :param storagerouter_ip: IP of the Storage Router to update the volumedriver packages on
        """
        root_client = SSHClient(storagerouter_ip,
                                username='root')
        root_client.run('ovs update volumedriver')

    @staticmethod
    @celery.task(name='ovs.storagerouter.refresh_hardware')
    def refresh_hardware(storagerouter_guid):
        """
        Refreshes all hardware related information
        :param storagerouter_guid: Guid of the Storage Router to refresh the hardware on
        """
        StorageRouterController.set_rdma_capability(storagerouter_guid)
        DiskController.sync_with_reality(storagerouter_guid)

    @staticmethod
    def set_rdma_capability(storagerouter_guid):
        """
        Check if the Storage Router has been reconfigured to be able to support RDMA
        :param storagerouter_guid: Guid of the Storage Router to check and set
        :return: None
        """
        storagerouter = StorageRouter(storagerouter_guid)
        client = SSHClient(storagerouter, username='root')
        rdma_capable = False
        with Remote(client.ip, [os], username='root') as remote:
            for root, dirs, files in remote.os.walk('/sys/class/infiniband'):
                for directory in dirs:
                    ports_dir = remote.os.path.join(root, directory, 'ports')
                    if not remote.os.path.exists(ports_dir):
                        continue
                    for sub_root, sub_dirs, _ in remote.os.walk(ports_dir):
                        if sub_root != ports_dir:
                            continue
                        for sub_directory in sub_dirs:
                            state_file = remote.os.path.join(sub_root, sub_directory, 'state')
                            if remote.os.path.exists(state_file):
                                if 'ACTIVE' in client.run('cat {0}'.format(state_file)):
                                    rdma_capable = True
        storagerouter.rdma_capable = rdma_capable
        storagerouter.save()

    @staticmethod
    @celery.task(name='ovs.storagerouter.configure_disk')
    def configure_disk(storagerouter_guid, disk_guid, partition_guid, offset, size, roles):
        """
        Configures a partition
        :param storagerouter_guid: Guid of the Storage Router to configure a disk on
        :param disk_guid: Guid of the disk to configure
        :param partition_guid: Guid of the partition on the disk
        :param offset: Offset for the partition
        :param size: Size of the partition
        :param roles: Roles assigned to the partition
        """
        storagerouter = StorageRouter(storagerouter_guid)
        for role in roles:
            if role not in DiskPartition.ROLES or role == DiskPartition.ROLES.BACKEND:
                raise RuntimeError('Invalid role specified: {0}'.format(role))
        DiskController.sync_with_reality(storagerouter_guid)
        disk = Disk(disk_guid)
        if disk.storagerouter_guid != storagerouter_guid:
            raise RuntimeError('The given Disk is not on the given StorageRouter')
        if partition_guid is None:
            logger.debug('Creating new partition - Offset: {0} bytes - Size: {1} bytes - Roles: {2}'.format(offset, size, roles))
            with Remote(storagerouter.ip, [DiskTools], username='root') as remote:
                remote.DiskTools.create_partition(disk_path=disk.path,
                                                  disk_size=disk.size,
                                                  partition_start=offset,
                                                  partition_size=size)
            DiskController.sync_with_reality(storagerouter_guid)
            disk = Disk(disk_guid)
            end_point = offset + size
            partition = None
            for part in disk.partitions:
                if offset < part.offset + part.size and end_point > part.offset:
                    partition = part
                    break

            if partition is None:
                raise RuntimeError('No new partition detected on disk {0} after having created 1'.format(disk.name))
            logger.debug('Partition created')
        else:
            logger.debug('Using existing partition')
            partition = DiskPartition(partition_guid)
            if partition.disk_guid != disk_guid:
                raise RuntimeError('The given DiskPartition is not on the given Disk')
        if partition.filesystem is None or partition_guid is None:
            logger.debug('Creating filesystem')
            with Remote(storagerouter.ip, [DiskTools], username='root') as remote:
                remote.DiskTools.make_fs(partition.path)
                DiskController.sync_with_reality(storagerouter_guid)
                partition = DiskPartition(partition.guid)
                if partition.filesystem not in ['ext4', 'xfs']:
                    raise RuntimeError('Unexpected filesystem')
            logger.debug('Filesystem created')
        if partition.mountpoint is None:
            logger.debug('Configuring mountpoint')
            with Remote(storagerouter.ip, [DiskTools], username='root') as remote:
                counter = 1
                mountpoint = None
                while True:
                    mountpoint = '/mnt/{0}{1}'.format('ssd' if disk.is_ssd else 'hdd', counter)
                    counter += 1
                    if not remote.DiskTools.mountpoint_exists(mountpoint):
                        break
                logger.debug('Found mountpoint: {0}'.format(mountpoint))
                remote.DiskTools.add_fstab(partition.path, mountpoint, partition.filesystem)
                remote.DiskTools.mount(mountpoint)
                DiskController.sync_with_reality(storagerouter_guid)
                partition = DiskPartition(partition.guid)
                if partition.mountpoint != mountpoint:
                    raise RuntimeError('Unexpected mountpoint')
            logger.debug('Mountpoint configured')
        partition.roles = roles
        partition.save()
        logger.debug('Partition configured')

    @staticmethod
    def _get_free_ports(client, ports_in_use, number):
        """
        Gets `number` free ports ports that are not in use and not reserved
        """
        port_range = client.config_read('ovs.ports.storagedriver')
        ports = System.get_free_ports(port_range, ports_in_use, number, client)

        return ports if number != 1 else ports[0]

    @staticmethod
    def _check_scrub_partition_present():
        """
        Checks whether at least 1 scrub partition is present on any Storage Router
        :return: boolean
        """
        for storage_router in StorageRouterList.get_storagerouters():
            for disk in storage_router.disks:
                for partition in disk.partitions:
                    if DiskPartition.ROLES.SCRUB in partition.roles:
                        return True
        return False<|MERGE_RESOLUTION|>--- conflicted
+++ resolved
@@ -924,14 +924,8 @@
                                                    excluded_storagerouters=[storagerouter])
 
         voldrv_arakoon_cluster_id = 'voldrv'
-<<<<<<< HEAD
-        # @TODO: Allow this code to run anywere
-        voldrv_arakoon_cluster = ArakoonManagementEx().getCluster(voldrv_arakoon_cluster_id)
-        voldrv_arakoon_client_config = voldrv_arakoon_cluster.getClientConfig()
-=======
         config = ArakoonClusterConfig(voldrv_arakoon_cluster_id)
         config.load_config(client)
->>>>>>> 645879c6
         arakoon_node_configs = []
         for node in config.nodes:
             arakoon_node_configs.append(ArakoonNodeConfig(node.name, node.ip, node.client_port))
