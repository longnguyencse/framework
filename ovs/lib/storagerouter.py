--- conflicted
+++ resolved
@@ -177,1223 +177,9 @@
             if size < largest_write_cache * 5 / 100 or size < 1024 ** 3:
                 partitions[DiskPartition.ROLES.WRITE][index]['usable'] = False
 
-<<<<<<< HEAD
-        return partitions
-=======
         return {'partitions': partitions,
                 'ipaddresses': OSFactory.get_manager().get_ip_addresses(client=client),
                 'scrub_available': StorageRouterController._check_scrub_partition_present()}
-
-    @classmethod
-    @ovs_task(name='ovs.storagerouter.add_vpool')
-    def add_vpool(cls, parameters):
-        """
-        Add a vPool to the machine this task is running on
-        :param parameters: Parameters for vPool creation
-        :type parameters: dict
-        :return: None
-        :rtype: NoneType
-        """
-        required_params = {'vpool_name': (str, Toolbox.regex_vpool),
-                           'storage_ip': (str, Toolbox.regex_ip),
-                           'storagerouter_ip': (str, Toolbox.regex_ip),
-                           'writecache_size': (int, {'min': 1, 'max': 10240}),
-                           'config_params': (dict, {'dtl_mode': (str, StorageDriverClient.VPOOL_DTL_MODE_MAP.keys()),
-                                                    'sco_size': (int, StorageDriverClient.TLOG_MULTIPLIER_MAP.keys()),
-                                                    'cluster_size': (int, StorageDriverClient.CLUSTER_SIZES),
-                                                    'write_buffer': (int, {'min': 128, 'max': 10240}),
-                                                    'dtl_transport': (str, StorageDriverClient.VPOOL_DTL_TRANSPORT_MAP.keys())}),
-                           'mds_config_params': (dict, {'mds_safety': (int, {'min': 1, 'max': 5}, False)}, False),
-                           'fragment_cache_on_read': (bool, None),
-                           'fragment_cache_on_write': (bool, None),
-                           'block_cache_on_read': (bool, None),
-                           'block_cache_on_write': (bool, None),
-                           'backend_info': (dict, {'preset': (str, Toolbox.regex_preset),
-                                                   'alba_backend_guid': (str, Toolbox.regex_guid)}),
-                           'backend_info_fc': (dict, {'preset': (str, Toolbox.regex_preset),
-                                                      'alba_backend_guid': (str, Toolbox.regex_guid)}, False),
-                           'backend_info_bc': (dict, {'preset': (str, Toolbox.regex_preset),
-                                                      'alba_backend_guid': (str, Toolbox.regex_guid)}, False),
-                           'connection_info': (dict, {'host': (str, Toolbox.regex_ip),
-                                                      'port': (int, {'min': 1, 'max': 65535}),
-                                                      'client_id': (str, None),
-                                                      'client_secret': (str, None),
-                                                      'local': (bool, None, False)}),
-                           'parallelism': (dict, {'proxies': (int, {'min': 1, 'max': 16}, False)}, False)}
-
-        ########################
-        # VALIDATIONS (PART 1) #
-        ########################
-        # Check parameters
-        if not isinstance(parameters, dict):
-            raise ValueError('Parameters should be of type "dict"')
-        Toolbox.verify_required_params(required_params, parameters)
-
-        client = SSHClient(parameters['storagerouter_ip'])
-        unique_id = System.get_my_machine_id(client)
-
-        sd_config_params = parameters['config_params']
-        sco_size = sd_config_params['sco_size']
-        write_buffer = sd_config_params['write_buffer']
-        if (sco_size == 128 and write_buffer < 256) or not (128 <= write_buffer <= 10240):
-            raise ValueError('Incorrect storagedriver configuration settings specified')
-
-        # Verify vPool status and additional parameters
-        vpool_name = parameters['vpool_name']
-        vpool = VPoolList.get_vpool_by_name(vpool_name)
-        new_vpool = vpool is None
-        if new_vpool is False:
-            if vpool.status != VPool.STATUSES.RUNNING:
-                raise ValueError('VPool should be in {0} status'.format(VPool.STATUSES.RUNNING))
-
-        # Check storagerouter existence
-        storagerouter = StorageRouterList.get_by_ip(client.ip)
-        if storagerouter is None:
-            raise RuntimeError('Could not find StorageRouter with given IP address {0}'.format(client.ip))
-
-        # Check RDMA capabilities
-        if sd_config_params['dtl_transport'] == StorageDriverClient.FRAMEWORK_DTL_TRANSPORT_RSOCKET and storagerouter.rdma_capable is False:
-            raise RuntimeError('The DTL transport is not supported by the StorageRouter')
-
-        # Check duplicate vPool StorageDriver
-        all_storagerouters = [storagerouter]
-        if new_vpool is False:
-            required_params_sd_config = {'sco_size': (int, StorageDriverClient.TLOG_MULTIPLIER_MAP.keys()),
-                                         'dtl_mode': (str, StorageDriverClient.VPOOL_DTL_MODE_MAP.keys()),
-                                         'write_buffer': (float, None),
-                                         'dtl_transport': (str, StorageDriverClient.VPOOL_DTL_TRANSPORT_MAP.keys()),
-                                         'tlog_multiplier': (int, StorageDriverClient.TLOG_MULTIPLIER_MAP.values())}
-            Toolbox.verify_required_params(required_params=required_params_sd_config,
-                                           actual_params=vpool.configuration)
-
-            for vpool_storagedriver in vpool.storagedrivers:
-                if vpool_storagedriver.storagerouter_guid == storagerouter.guid:
-                    raise RuntimeError('A StorageDriver is already linked to this StorageRouter for this vPool: {0}'.format(vpool_name))
-            all_storagerouters += [sd.storagerouter for sd in vpool.storagedrivers]
-
-        # Check storagerouter connectivity
-        ip_client_map = {}
-        offline_nodes = []
-        for sr in all_storagerouters:
-            try:
-                ip_client_map[sr.ip] = {'ovs': SSHClient(sr.ip, username='ovs'),
-                                        'root': SSHClient(sr.ip, username='root')}
-            except UnableToConnectException:
-                if sr == storagerouter:
-                    raise RuntimeError('Node on which the vpool is being {0} is not reachable'.format('created' if new_vpool is True else 'extended'))
-                offline_nodes.append(sr)  # We currently want to allow offline nodes while setting up or extend a vpool
-
-        block_cache_on_read = parameters['block_cache_on_read']
-        block_cache_on_write = parameters['block_cache_on_write']
-
-        # Validate features
-        storagerouter.invalidate_dynamics(['features'])
-        features = storagerouter.features
-        if features is None:
-            raise RuntimeError('Could not load available features')
-        supports_block_cache = 'block-cache' in features['alba']['features']
-        if supports_block_cache is False and (block_cache_on_read is True or block_cache_on_write is True):
-            raise RuntimeError('Block cache is not a supported feature')
-
-        alba_pkg_name, alba_version_cmd = PackageFactory.get_package_and_version_cmd_for(component=PackageFactory.COMP_ALBA)
-        voldrv_pkg_name, voldrv_version_cmd = PackageFactory.get_package_and_version_cmd_for(component=PackageFactory.COMP_SD)
-
-        ################
-        # CREATE VPOOL #
-        ################
-        connection_info = parameters['connection_info']
-        if new_vpool is True:
-            vpool = VPool()
-            vpool.name = vpool_name
-            vpool.login = connection_info['client_id']
-            vpool.password = connection_info['client_secret']
-            vpool.metadata = {}
-            vpool.connection = '{0}:{1}'.format(connection_info['host'], connection_info['port'])
-            vpool.description = vpool_name
-            vpool.rdma_enabled = sd_config_params['dtl_transport'] == StorageDriverClient.FRAMEWORK_DTL_TRANSPORT_RSOCKET
-            vpool.status = VPool.STATUSES.INSTALLING
-            vpool.metadata_store_bits = 5
-            vpool.save()
-            # Configure this asap because certain flows don't check the vPool status yet and thus rely on the availability of this key
-            Configuration.set(key='/ovs/vpools/{0}/mds_config'.format(vpool.guid),
-                              value={'mds_tlogs': 100,
-                                     'mds_safety': parameters.get('mds_config_params', {}).get('mds_safety', 3),
-                                     'mds_maxload': 75})
-        else:
-            vpool.status = VPool.STATUSES.EXTENDING
-            vpool.save()
-
-        ########################
-        # VALIDATIONS (PART 2) #
-        ########################
-        # When 2 or more jobs simultaneously run on the same StorageRouter, we need to check and create the StorageDriver partitions in locked context
-        dirs2create = []
-        root_client = ip_client_map[storagerouter.ip]['root']
-        storagedriver = None
-        partitions_mutex = volatile_mutex('add_vpool_partitions_{0}'.format(storagerouter.guid))
-        try:
-            partitions_mutex.acquire(wait=60)
-            # Check mount point
-            metadata = cls.get_metadata(storagerouter.guid)
-            error_messages = []
-            partition_info = metadata['partitions']
-            if cls.mountpoint_exists(name=vpool_name, storagerouter_guid=storagerouter.guid):
-                error_messages.append('The mount point for vPool {0} already exists'.format(vpool_name))
-
-            # Check mount points are mounted
-            for role, part_info in partition_info.iteritems():
-                if role not in [DiskPartition.ROLES.DB, DiskPartition.ROLES.DTL, DiskPartition.ROLES.WRITE, DiskPartition.ROLES.SCRUB]:
-                    continue
-                for part in part_info:
-                    if not client.is_mounted(part['mountpoint']) and part['mountpoint'] != DiskPartition.VIRTUAL_STORAGE_LOCATION:
-                        error_messages.append('Mount point {0} is not mounted'.format(part['mountpoint']))
-
-            # Check required roles
-            if metadata['scrub_available'] is False:
-                error_messages.append('At least 1 StorageRouter must have a partition with a {0} role'.format(DiskPartition.ROLES.SCRUB))
-
-            required_roles = [DiskPartition.ROLES.DB, DiskPartition.ROLES.DTL, DiskPartition.ROLES.WRITE]
-            for required_role in required_roles:
-                if required_role not in partition_info:
-                    error_messages.append('Missing required partition with a {0} role'.format(required_role))
-                elif len(partition_info[required_role]) == 0:
-                    error_messages.append('At least 1 partition with a {0} role is required per StorageRouter'.format(required_role))
-                elif required_role in [DiskPartition.ROLES.DB, DiskPartition.ROLES.DTL]:
-                    if len(partition_info[required_role]) > 1:
-                        error_messages.append('Only 1 partition with a {0} role is allowed per StorageRouter'.format(required_role))
-                else:
-                    total_available = [part['available'] for part in partition_info[required_role]]
-                    if total_available == 0:
-                        error_messages.append('Not enough available space for {0}'.format(required_role))
-
-            # Check backend information and connection information
-            backend_info = parameters['backend_info']
-            backend_info_fc = parameters.get('backend_info_fc', {})
-            backend_info_bc = parameters.get('backend_info_bc', {})
-            alba_backend_guid = backend_info['alba_backend_guid']
-            alba_backend_guid_fc = backend_info_fc.get('alba_backend_guid')
-            alba_backend_guid_bc = backend_info_bc.get('alba_backend_guid')
-            connection_info_fc = parameters.get('connection_info_fc', {})
-            connection_info_bc = parameters.get('connection_info_bc', {})
-            use_fragment_cache_backend = alba_backend_guid_fc is not None
-            use_block_cache_backend = alba_backend_guid_bc is not None
-
-            if alba_backend_guid == alba_backend_guid_fc:
-                error_messages.append('Backend and Fragment cache backend cannot be the same')
-            if alba_backend_guid == alba_backend_guid_bc:
-                error_messages.append('Backend and Block cache backend cannot be the same')
-            if new_vpool is False and alba_backend_guid != vpool.metadata['backend']['backend_info']['alba_backend_guid']:
-                error_messages.append('Incorrect ALBA Backend guid specified')
-
-            if use_fragment_cache_backend is True:
-                if 'connection_info_fc' not in parameters:
-                    error_messages.append('Missing the connection information for the Fragment Cache Backend')
-                else:
-                    try:
-                        Toolbox.verify_required_params(actual_params=parameters,
-                                                       required_params={'cache_quota_fc': (int, None, False),
-                                                                        'connection_info_fc': (dict, {'host': (str, Toolbox.regex_ip),
-                                                                                                      'port': (int, {'min': 1, 'max': 65535}),
-                                                                                                      'client_id': (str, None),
-                                                                                                      'client_secret': (str, None),
-                                                                                                      'local': (bool, None, False)})})
-                    except RuntimeError as rte:
-                        error_messages.append(rte.message)
-            if use_block_cache_backend is True:
-                if 'connection_info_bc' not in parameters:
-                    error_messages.append('Missing the connection information for the Block Cache Backend')
-                else:
-                    try:
-                        Toolbox.verify_required_params(actual_params=parameters,
-                                                       required_params={'cache_quota_bc': (int, None, False),
-                                                                        'connection_info_bc': (dict, {'host': (str, Toolbox.regex_ip),
-                                                                                                      'port': (int, {'min': 1, 'max': 65535}),
-                                                                                                      'client_id': (str, None),
-                                                                                                      'client_secret': (str, None),
-                                                                                                      'local': (bool, None, False)})})
-                    except RuntimeError as rte:
-                        error_messages.append(rte.message)
-
-            # Check over-allocation for write cache
-            usable_write_partitions = [part for part in partition_info[DiskPartition.ROLES.WRITE] if part['usable'] is True]
-            writecache_size_available = sum(part['available'] for part in usable_write_partitions)
-            writecache_size_requested = parameters['writecache_size'] * 1024 ** 3
-            if writecache_size_requested > writecache_size_available:
-                error_messages.append('Too much space requested for {0} cache. Available: {1:.2f} GiB, Requested: {2:.2f} GiB'.format(DiskPartition.ROLES.WRITE,
-                                                                                                                                      writecache_size_available / 1024.0 ** 3,
-                                                                                                                                      writecache_size_requested / 1024.0 ** 3))
-
-            # Check current vPool configuration
-            if new_vpool is False:
-                current_vpool_configuration = vpool.configuration
-                for key in sd_config_params.keys():
-                    if key == 'mds_safety':  # MDS safety for a vPool can be overruled when extending
-                        continue
-                    current_value = current_vpool_configuration.get(key)
-                    specified_value = sd_config_params[key]
-                    if specified_value != current_value:
-                        error_messages.append('Specified StorageDriver config "{0}" with value {1} does not match the value {2}'.format(key, specified_value, current_value))
-
-            # Verify fragment cache is large enough
-            largest_ssd_write_partition = None
-            largest_sata_write_partition = None
-            largest_ssd = 0
-            largest_sata = 0
-            for info in usable_write_partitions:
-                if info['ssd'] is True and info['available'] > largest_ssd:
-                    largest_ssd = info['available']
-                    largest_ssd_write_partition = info['guid']
-                elif info['ssd'] is False and info['available'] > largest_sata:
-                    largest_sata = info['available']
-                    largest_sata_write_partition = info['guid']
-
-            mountpoint_cache = None
-            amount_of_proxies = parameters.get('parallelism', {}).get('proxies', 2)
-            fragment_cache_on_read = parameters['fragment_cache_on_read']
-            fragment_cache_on_write = parameters['fragment_cache_on_write']
-            local_amount_of_proxies = 0
-            largest_write_mountpoint = None
-            if largest_ssd_write_partition is None and largest_sata_write_partition is None:
-                error_messages.append('No WRITE partition found to put the local caches on')
-            else:
-                largest_write_mountpoint = DiskPartition(largest_ssd_write_partition or largest_sata_write_partition)
-                if use_fragment_cache_backend is False:
-                    if fragment_cache_on_read is True or fragment_cache_on_write is True:  # Local fragment caching
-                        local_amount_of_proxies += amount_of_proxies
-                if use_block_cache_backend is False:
-                    if block_cache_on_read is True or block_cache_on_write is True:  # Local block caching
-                        local_amount_of_proxies += amount_of_proxies
-                if local_amount_of_proxies > 0:
-                    mountpoint_cache = largest_write_mountpoint
-                    one_gib = 1024 ** 3  # 1GiB
-                    proportion = float(largest_ssd or largest_sata) * 100.0 / writecache_size_available
-                    available = proportion * writecache_size_requested / 100 * 0.10  # Only 10% is used on the largest WRITE partition for fragment caching
-                    fragment_size = available / local_amount_of_proxies
-                    if fragment_size < one_gib:
-                        maximum = local_amount_of_proxies
-                        while True:
-                            if maximum == 0 or available / maximum > one_gib:
-                                break
-                            maximum -= 2 if local_amount_of_proxies > amount_of_proxies else 1
-                        error_messages.append('Cache location is too small to deploy {0} prox{1}. {2}1GiB is required per proxy and with an available size of {3:.2f}GiB, {4} prox{5} can be deployed'.format(
-                            amount_of_proxies,
-                            'y' if amount_of_proxies == 1 else 'ies',
-                            '2x ' if local_amount_of_proxies > amount_of_proxies else '',
-                            available / 1024.0 ** 3,
-                            maximum,
-                            'y' if maximum == 1 else 'ies'
-                        ))
-
-            if error_messages:
-                raise ValueError('Errors validating the specified parameters:\n - {0}'.format('\n - '.join(set(error_messages))))
-
-            ############
-            # MODELING #
-            ############
-
-            # Renew vPool metadata
-            cls._logger.info('Add vPool {0} started'.format(vpool_name))
-            if new_vpool is True:
-                metadata_map = {'backend': {'backend_info': backend_info,
-                                            'connection_info': connection_info}}
-            else:
-                metadata_map = copy.deepcopy(vpool.metadata)
-
-            if use_fragment_cache_backend is True:
-                metadata_map['backend_aa_{0}'.format(storagerouter.guid)] = {'backend_info': backend_info_fc,
-                                                                             'connection_info': connection_info_fc}
-            if use_block_cache_backend is True:
-                metadata_map['backend_bc_{0}'.format(storagerouter.guid)] = {'backend_info': backend_info_bc,
-                                                                             'connection_info': connection_info_bc}
-
-            read_preferences = []
-            for key, metadata in metadata_map.iteritems():
-                ovs_client = OVSClient(ip=metadata['connection_info']['host'],
-                                       port=metadata['connection_info']['port'],
-                                       credentials=(metadata['connection_info']['client_id'], metadata['connection_info']['client_secret']),
-                                       version=6,
-                                       cache_store=VolatileFactory.get_client())
-                preset_name = metadata['backend_info']['preset']
-                alba_backend_guid = metadata['backend_info']['alba_backend_guid']
-                arakoon_config = cls._retrieve_alba_arakoon_config(alba_backend_guid=alba_backend_guid, ovs_client=ovs_client)
-                backend_dict = ovs_client.get('/alba/backends/{0}/'.format(alba_backend_guid), params={'contents': 'name,usages,presets,backend,remote_stack'})
-                preset_info = dict((preset['name'], preset) for preset in backend_dict['presets'])
-                if preset_name not in preset_info:
-                    raise RuntimeError('Given preset {0} is not available in backend {1}'.format(preset_name, backend_dict['name']))
-
-                # Calculate ALBA local read preference
-                if backend_dict['scaling'] == 'GLOBAL' and metadata['connection_info']['local'] is True:
-                    for node_id, value in backend_dict['remote_stack'].iteritems():
-                        if value.get('domain') is not None and value['domain']['guid'] in storagerouter.regular_domains:
-                            read_preferences.append(node_id)
-
-                policies = []
-                for policy_info in preset_info[preset_name]['policies']:
-                    policy = json.loads('[{0}]'.format(policy_info.strip('()')))
-                    policies.append([policy[0], policy[1]])
-
-                if key in vpool.metadata:
-                    vpool.metadata[key]['backend_info']['policies'] = policies
-                    vpool.metadata[key]['arakoon_config'] = arakoon_config
-                else:
-                    vpool.metadata[key] = {'backend_info': {'name': backend_dict['name'],
-                                                            'preset': preset_name,
-                                                            'policies': policies,
-                                                            'sco_size': sco_size * 1024.0 ** 2 if new_vpool is True else vpool.configuration['sco_size'] * 1024.0 ** 2,
-                                                            'frag_size': float(preset_info[preset_name]['fragment_size']),
-                                                            'total_size': float(backend_dict['usages']['size']),
-                                                            'backend_guid': backend_dict['backend_guid'],
-                                                            'alba_backend_guid': alba_backend_guid},
-                                           'connection_info': metadata['connection_info'],
-                                           'arakoon_config': arakoon_config}
-            if 'caching_info' not in vpool.metadata['backend']:
-                vpool.metadata['backend']['caching_info'] = {}
-            vpool.metadata['backend']['caching_info'][storagerouter.guid] = {'fragment_cache_on_read': fragment_cache_on_read,
-                                                                             'fragment_cache_on_write': fragment_cache_on_write,
-                                                                             'block_cache_on_read': block_cache_on_read,
-                                                                             'block_cache_on_write': block_cache_on_write}
-            if 'cache_quota_fc' in parameters:
-                vpool.metadata['backend']['caching_info'][storagerouter.guid]['quota_fc'] = parameters['cache_quota_fc']
-            if 'cache_quota_bc' in parameters:
-                vpool.metadata['backend']['caching_info'][storagerouter.guid]['quota_bc'] = parameters['cache_quota_bc']
-            vpool.save()
-
-            # StorageDriver
-            machine_id = System.get_my_machine_id(client)
-            port_range = Configuration.get('/ovs/framework/hosts/{0}/ports|storagedriver'.format(machine_id))
-            with volatile_mutex('add_vpool_get_free_ports_{0}'.format(machine_id), wait=30):
-                model_ports_in_use = []
-                for sd in StorageDriverList.get_storagedrivers():
-                    if sd.storagerouter_guid == storagerouter.guid:
-                        model_ports_in_use += sd.ports.values()
-                        for proxy in sd.alba_proxies:
-                            model_ports_in_use.append(proxy.service.ports[0])
-
-                ports = System.get_free_ports(port_range, model_ports_in_use, 4 + amount_of_proxies, client)
-
-                vrouter_id = '{0}{1}'.format(vpool_name, unique_id)
-                storagedriver = StorageDriver()
-                storagedriver.name = vrouter_id.replace('_', ' ')
-                storagedriver.ports = {'management': ports[0],
-                                       'xmlrpc': ports[1],
-                                       'dtl': ports[2],
-                                       'edge': ports[3]}
-                storagedriver.vpool = vpool
-                storagedriver.cluster_ip = Configuration.get('/ovs/framework/hosts/{0}/ip'.format(unique_id))
-                storagedriver.storage_ip = parameters['storage_ip']
-                storagedriver.mountpoint = '/mnt/{0}'.format(vpool_name)
-                storagedriver.description = storagedriver.name
-                storagedriver.storagerouter = storagerouter
-                storagedriver.storagedriver_id = vrouter_id
-                storagedriver.save()
-
-                # ALBA Proxies
-                proxy_service_type = ServiceTypeList.get_by_name(ServiceType.SERVICE_TYPES.ALBA_PROXY)
-                for proxy_id in xrange(amount_of_proxies):
-                    service = DalService()
-                    service.storagerouter = storagerouter
-                    service.ports = [ports[4 + proxy_id]]
-                    service.name = 'albaproxy_{0}_{1}'.format(vpool_name, proxy_id)
-                    service.type = proxy_service_type
-                    service.save()
-                    alba_proxy = AlbaProxy()
-                    alba_proxy.service = service
-                    alba_proxy.storagedriver = storagedriver
-                    alba_proxy.save()
-
-            # StorageDriver Partitions
-            # * Information about backoff_gap and trigger_gap (Reason for 'smallest_write_partition' introduction)
-            # * Once the free space on a mount point is < trigger_gap (default 1GiB), it will be cleaned up and the cleaner attempts to
-            # * make sure that <backoff_gap> free space is available => backoff_gap must be <= size of the partition
-            # * Both backoff_gap and trigger_gap apply to each mount point individually, but cannot be configured on a per mount point base
-
-            # Assign WRITE / Fragment cache
-            frag_size = None
-            sdp_frags = []
-            writecaches = []
-            smallest_write_partition = None
-            for writecache_info in usable_write_partitions:
-                available = writecache_info['available']
-                partition = DiskPartition(writecache_info['guid'])
-                proportion = available * 100.0 / writecache_size_available
-                size_to_be_used = proportion * writecache_size_requested / 100
-                write_cache_percentage = 0.98
-                if mountpoint_cache is not None and partition == mountpoint_cache:
-                    if fragment_cache_on_read is True or fragment_cache_on_write is True or block_cache_on_read is True or block_cache_on_write is True:  # Only in this case we actually make use of the fragment caching
-                        frag_size = int(size_to_be_used * 0.10)  # Bytes
-                        write_cache_percentage = 0.88
-                    for _ in xrange(amount_of_proxies):
-                        sdp_frag = StorageDriverController.add_storagedriverpartition(storagedriver, {'size': None,
-                                                                                                      'role': DiskPartition.ROLES.WRITE,
-                                                                                                      'sub_role': StorageDriverPartition.SUBROLE.FCACHE,
-                                                                                                      'partition': partition})
-                        dirs2create.append(sdp_frag.path)
-                        for subfolder in ['fc', 'bc']:
-                            dirs2create.append('{0}/{1}'.format(sdp_frag.path, subfolder))
-                        sdp_frags.append(sdp_frag)
-
-                w_size = int(size_to_be_used * write_cache_percentage / 1024 / 4096) * 4096
-                # noinspection PyArgumentList
-                sdp_write = StorageDriverController.add_storagedriverpartition(storagedriver, {'size': long(size_to_be_used),
-                                                                                               'role': DiskPartition.ROLES.WRITE,
-                                                                                               'sub_role': StorageDriverPartition.SUBROLE.SCO,
-                                                                                               'partition': partition})
-                writecaches.append({'path': sdp_write.path,
-                                    'size': '{0}KiB'.format(w_size)})
-                dirs2create.append(sdp_write.path)
-                if smallest_write_partition is None or (w_size * 1024) < smallest_write_partition:
-                    smallest_write_partition = w_size * 1024
-
-            sdp_fd = StorageDriverController.add_storagedriverpartition(storagedriver, {'size': None,
-                                                                                        'role': DiskPartition.ROLES.WRITE,
-                                                                                        'sub_role': StorageDriverPartition.SUBROLE.FD,
-                                                                                        'partition': largest_write_mountpoint})
-            dirs2create.append(sdp_fd.path)
-
-            # Assign DB
-            db_info = partition_info[DiskPartition.ROLES.DB][0]
-            sdp_tlogs = StorageDriverController.add_storagedriverpartition(storagedriver, {'size': None,
-                                                                                           'role': DiskPartition.ROLES.DB,
-                                                                                           'sub_role': StorageDriverPartition.SUBROLE.TLOG,
-                                                                                           'partition': DiskPartition(db_info['guid'])})
-            sdp_metadata = StorageDriverController.add_storagedriverpartition(storagedriver, {'size': None,
-                                                                                              'role': DiskPartition.ROLES.DB,
-                                                                                              'sub_role': StorageDriverPartition.SUBROLE.MD,
-                                                                                              'partition': DiskPartition(db_info['guid'])})
-            dirs2create.append(sdp_tlogs.path)
-            dirs2create.append(sdp_metadata.path)
-
-            # Assign DTL
-            dtl_info = partition_info[DiskPartition.ROLES.DTL][0]
-            sdp_dtl = StorageDriverController.add_storagedriverpartition(storagedriver, {'size': None,
-                                                                                         'role': DiskPartition.ROLES.DTL,
-                                                                                         'partition': DiskPartition(dtl_info['guid'])})
-            dirs2create.append(sdp_dtl.path)
-            dirs2create.append(storagedriver.mountpoint)
-
-            gap_configuration = StorageDriverController.generate_backoff_gap_settings(smallest_write_partition)
-
-            if frag_size is None and ((use_fragment_cache_backend is False and (fragment_cache_on_read is True or fragment_cache_on_write is True))
-                                      or (use_block_cache_backend is False and (block_cache_on_read is True or block_cache_on_write is True))):
-                raise ValueError('Something went wrong trying to calculate the cache sizes')
-
-            root_client.dir_create(dirs2create)
-        except Exception:
-            cls._logger.exception('Something went wrong during the validation or modeling of vPool {0} on StorageRouter {1}'.format(vpool.name, storagerouter.name))
-            cls._revert_vpool_status(vpool=vpool, status=VPool.STATUSES.RUNNING, storagedriver=storagedriver, client=root_client, dirs_created=dirs2create)
-            raise
-        finally:
-            partitions_mutex.release()
-
-        #################
-        # ARAKOON SETUP #
-        #################
-        counter = 0
-        while counter < 300:
-            try:
-                if StorageDriverController.manual_voldrv_arakoon_checkup() is True:
-                    break
-            except Exception:
-                cls._logger.exception('Arakoon checkup for voldrv cluster failed')
-                cls._revert_vpool_status(vpool=vpool, status=VPool.STATUSES.RUNNING, storagedriver=storagedriver, client=root_client, dirs_created=dirs2create)
-                raise
-            counter += 1
-            time.sleep(1)
-            if counter == 300:
-                cls._logger.warning('Arakoon checkup for the StorageDriver cluster could not be started')
-                cls._revert_vpool_status(vpool=vpool, status=VPool.STATUSES.RUNNING, storagedriver=storagedriver, client=root_client, dirs_created=dirs2create)
-                raise RuntimeError('Arakoon checkup for the StorageDriver cluster could not be started')
-
-        ####################
-        # CLUSTER REGISTRY #
-        ####################
-        node_configs = []
-        existing_storagedrivers = []
-        for sd in vpool.storagedrivers:
-            if sd != storagedriver:
-                existing_storagedrivers.append(sd)
-            sd.invalidate_dynamics('cluster_node_config')
-            node_configs.append(ClusterNodeConfig(**sd.cluster_node_config))
-
-        try:
-            vpool.clusterregistry_client.set_node_configs(node_configs)
-            for sd in existing_storagedrivers:
-                vpool.storagedriver_client.update_cluster_node_configs(str(sd.storagedriver_id), req_timeout_secs=10)
-        except:
-            cls._logger.exception('Updating cluster node configurations failed')
-            if new_vpool is True:
-                cls._revert_vpool_status(vpool=vpool, storagedriver=storagedriver, client=root_client, dirs_created=dirs2create)
-            else:
-                cls._revert_vpool_status(vpool=vpool, status=VPool.STATUSES.FAILURE, storagedriver=storagedriver, client=root_client, dirs_created=dirs2create)
-                node_configs = []
-                for sd in vpool.storagedrivers:
-                    if sd != storagedriver:
-                        sd.invalidate_dynamics('cluster_node_config')
-                        node_configs.append(ClusterNodeConfig(**sd.cluster_node_config))
-                try:
-                    vpool.clusterregistry_client.set_node_configs(node_configs)
-                    for sd in existing_storagedrivers:
-                        vpool.storagedriver_client.update_cluster_node_configs(str(sd.storagedriver_id), req_timeout_secs=10)
-                except:
-                    cls._logger.exception('Restoring cluster node configurations failed')
-                cls._revert_vpool_status(vpool=vpool, status=VPool.STATUSES.RUNNING, storagedriver=storagedriver, client=root_client, dirs_created=dirs2create)
-            raise
-
-        ############################
-        # CONFIGURATION MANAGEMENT #
-        ############################
-        # Configure regular proxies and scrub proxies
-        manifest_cache_size = 500 * 1024 * 1024
-        for proxy_id, alba_proxy in enumerate(storagedriver.alba_proxies):
-            config_tree = '/ovs/vpools/{0}/proxies/{1}/config/{{0}}'.format(vpool.guid, alba_proxy.guid)
-            metadata_keys = {'backend': 'abm'}
-            if use_fragment_cache_backend is True:
-                metadata_keys['backend_aa_{0}'.format(storagerouter.guid)] = 'abm_aa'
-            if use_block_cache_backend is True:
-                metadata_keys['backend_bc_{0}'.format(storagerouter.guid)] = 'abm_bc'
-            for metadata_key in metadata_keys:
-                arakoon_config = vpool.metadata[metadata_key]['arakoon_config']
-                arakoon_config = ArakoonClusterConfig.convert_config_to(config=arakoon_config, return_type='INI')
-                Configuration.set(config_tree.format(metadata_keys[metadata_key]), arakoon_config, raw=True)
-
-            fragment_cache_scrub_info = ['none']
-            if fragment_cache_on_read is False and fragment_cache_on_write is False:
-                fragment_cache_info = ['none']
-            elif use_fragment_cache_backend is True:
-                fragment_cache_info = ['alba', {'albamgr_cfg_url': Configuration.get_configuration_path(config_tree.format('abm_aa')),
-                                                'bucket_strategy': ['1-to-1', {'prefix': vpool.guid,
-                                                                               'preset': vpool.metadata['backend_aa_{0}'.format(storagerouter.guid)]['backend_info']['preset']}],
-                                                'manifest_cache_size': manifest_cache_size,
-                                                'cache_on_read': fragment_cache_on_read,
-                                                'cache_on_write': fragment_cache_on_write}]
-                if fragment_cache_on_write is True:
-                    # The scrubbers want only cache-on-write.
-                    fragment_cache_scrub_info = copy.deepcopy(fragment_cache_info)
-                    fragment_cache_scrub_info[1]['cache_on_read'] = False
-            else:
-                fragment_cache_info = ['local', {'path': '{0}/fc'.format(sdp_frags[proxy_id].path),
-                                                 'max_size': frag_size / local_amount_of_proxies,
-                                                 'cache_on_read': fragment_cache_on_read,
-                                                 'cache_on_write': fragment_cache_on_write}]
-
-            block_cache_scrub_info = ['none']
-            if block_cache_on_read is False and block_cache_on_write is False:
-                block_cache_info = ['none']
-            elif use_block_cache_backend is True:
-                block_cache_info = ['alba', {'albamgr_cfg_url': Configuration.get_configuration_path(config_tree.format('abm_bc')),
-                                             'bucket_strategy': ['1-to-1', {'prefix': '{0}_bc'.format(vpool.guid),
-                                                                            'preset': vpool.metadata['backend_bc_{0}'.format(storagerouter.guid)]['backend_info']['preset']}],
-                                             'manifest_cache_size': manifest_cache_size,
-                                             'cache_on_read': block_cache_on_read,
-                                             'cache_on_write': block_cache_on_write}]
-                if block_cache_on_write is True:
-                    # The scrubbers want only cache-on-write.
-                    block_cache_scrub_info = copy.deepcopy(block_cache_info)
-                    block_cache_scrub_info[1]['cache_on_read'] = False
-            else:
-                block_cache_info = ['local', {'path': '{0}/bc'.format(sdp_frags[proxy_id].path),
-                                              'max_size': frag_size / local_amount_of_proxies,
-                                              'cache_on_read': block_cache_on_read,
-                                              'cache_on_write': block_cache_on_write}]
-
-            main_proxy_config = {'log_level': 'info',
-                                 'port': alba_proxy.service.ports[0],
-                                 'ips': [storagedriver.storage_ip],
-                                 'manifest_cache_size': manifest_cache_size,
-                                 'fragment_cache': fragment_cache_info,
-                                 'transport': 'tcp',
-                                 'read_preference': read_preferences,
-                                 'albamgr_cfg_url': Configuration.get_configuration_path(config_tree.format('abm'))}
-            if supports_block_cache is True:
-                main_proxy_config['block_cache'] = block_cache_info
-            Configuration.set(key=config_tree.format('main'), value=main_proxy_config)
-            scrub_proxy_config = {'log_level': 'info',
-                                  'port': 0,  # Will be overruled by the scrubber scheduled task
-                                  'ips': ['127.0.0.1'],
-                                  'manifest_cache_size': manifest_cache_size,
-                                  'fragment_cache': fragment_cache_scrub_info,
-                                  'transport': 'tcp',
-                                  'read_preference': read_preferences,
-                                  'albamgr_cfg_url': Configuration.get_configuration_path(config_tree.format('abm'))}
-            if supports_block_cache is True:
-                scrub_proxy_config['block_cache'] = block_cache_scrub_info
-            Configuration.set(key='/ovs/vpools/{0}/proxies/scrub/generic_scrub'.format(vpool.guid), value=scrub_proxy_config)
-
-        ###########################
-        # CONFIGURE STORAGEDRIVER #
-        ###########################
-        sco_size = sd_config_params['sco_size']
-        dtl_mode = sd_config_params['dtl_mode']
-        cluster_size = sd_config_params['cluster_size']
-        dtl_transport = sd_config_params['dtl_transport']
-        tlog_multiplier = StorageDriverClient.TLOG_MULTIPLIER_MAP[sco_size]
-        sco_factor = float(write_buffer) / tlog_multiplier / sco_size  # sco_factor = write buffer / tlog multiplier (default 20) / sco size (in MiB)
-
-        filesystem_config = {'fs_dtl_host': '',
-                             'fs_enable_shm_interface': 0,
-                             'fs_enable_network_interface': 1,
-                             'fs_metadata_backend_arakoon_cluster_nodes': [],
-                             'fs_metadata_backend_mds_nodes': [],
-                             'fs_metadata_backend_type': 'MDS',
-                             'fs_virtual_disk_format': 'raw',
-                             'fs_raw_disk_suffix': '.raw',
-                             'fs_file_event_rules': [{'fs_file_event_rule_calls': ['Rename'],
-                                                      'fs_file_event_rule_path_regex': '.*'}]}
-        if dtl_mode == 'no_sync':
-            filesystem_config['fs_dtl_config_mode'] = StorageDriverClient.VOLDRV_DTL_MANUAL_MODE
-        else:
-            filesystem_config['fs_dtl_mode'] = StorageDriverClient.VPOOL_DTL_MODE_MAP[dtl_mode]
-            filesystem_config['fs_dtl_config_mode'] = StorageDriverClient.VOLDRV_DTL_AUTOMATIC_MODE
-
-        volume_manager_config = {'tlog_path': sdp_tlogs.path,
-                                 'metadata_path': sdp_metadata.path,
-                                 'clean_interval': 1,
-                                 'dtl_throttle_usecs': 4000,
-                                 'default_cluster_size': cluster_size * 1024,
-                                 'number_of_scos_in_tlog': tlog_multiplier,
-                                 'non_disposable_scos_factor': sco_factor}
-
-        queue_urls = []
-        mq_protocol = Configuration.get('/ovs/framework/messagequeue|protocol')
-        mq_user = Configuration.get('/ovs/framework/messagequeue|user')
-        mq_password = Configuration.get('/ovs/framework/messagequeue|password')
-        for current_storagerouter in StorageRouterList.get_masters():
-            queue_urls.append({'amqp_uri': '{0}://{1}:{2}@{3}:5672'.format(mq_protocol, mq_user, mq_password, current_storagerouter.ip)})
-
-        backend_connection_manager = {'backend_type': 'MULTI',
-                                      'backend_interface_retries_on_error': 5,
-                                      'backend_interface_retry_interval_secs': 1,
-                                      'backend_interface_retry_backoff_multiplier': 2.0}
-        for index, proxy in enumerate(sorted(storagedriver.alba_proxies, key=lambda k: k.service.ports[0])):
-            backend_connection_manager[str(index)] = {'alba_connection_host': storagedriver.storage_ip,
-                                                      'alba_connection_port': proxy.service.ports[0],
-                                                      'alba_connection_preset': vpool.metadata['backend']['backend_info']['preset'],
-                                                      'alba_connection_timeout': 30,
-                                                      'alba_connection_use_rora': True,
-                                                      'alba_connection_transport': 'TCP',
-                                                      'alba_connection_rora_manifest_cache_capacity': 25000,
-                                                      'alba_connection_asd_connection_pool_capacity': 10,
-                                                      'alba_connection_rora_timeout_msecs': 50,
-                                                      'backend_type': 'ALBA'}
-        volume_router = {'vrouter_id': vrouter_id,
-                         'vrouter_redirect_timeout_ms': '120000',
-                         'vrouter_keepalive_time_secs': '15',
-                         'vrouter_keepalive_interval_secs': '5',
-                         'vrouter_keepalive_retries': '2',
-                         'vrouter_routing_retries': 10,
-                         'vrouter_volume_read_threshold': 0,
-                         'vrouter_volume_write_threshold': 0,
-                         'vrouter_file_read_threshold': 0,
-                         'vrouter_file_write_threshold': 0,
-                         'vrouter_min_workers': 4,
-                         'vrouter_max_workers': 16,
-                         'vrouter_sco_multiplier': sco_size * 1024 / cluster_size,  # sco multiplier = SCO size (in MiB) / cluster size (currently 4KiB),
-                         'vrouter_backend_sync_timeout_ms': 60000,
-                         'vrouter_migrate_timeout_ms': 60000,
-                         'vrouter_use_fencing': True}
-
-        arakoon_cluster_name = str(Configuration.get('/ovs/framework/arakoon_clusters|voldrv'))
-        arakoon_nodes = [{'host': node.ip,
-                          'port': node.client_port,
-                          'node_id': node.name} for node in ArakoonClusterConfig(cluster_id=arakoon_cluster_name).nodes]
-
-        # DTL path is not used, but a required parameter. The DTL transport should be the same as the one set in the DTL server.
-        storagedriver_config = StorageDriverConfiguration(vpool.guid, storagedriver.storagedriver_id)
-        storagedriver_config.configure_backend_connection_manager(**backend_connection_manager)
-        storagedriver_config.configure_content_addressed_cache(serialize_read_cache=False,
-                                                               read_cache_serialization_path=[])
-        storagedriver_config.configure_scocache(scocache_mount_points=writecaches,
-                                                trigger_gap=Toolbox.convert_to_human_readable(size=gap_configuration['trigger']),
-                                                backoff_gap=Toolbox.convert_to_human_readable(size=gap_configuration['backoff']))
-        storagedriver_config.configure_distributed_transaction_log(dtl_path=sdp_dtl.path,  # Not used, but required
-                                                                   dtl_transport=StorageDriverClient.VPOOL_DTL_TRANSPORT_MAP[dtl_transport])
-        storagedriver_config.configure_filesystem(**filesystem_config)
-        storagedriver_config.configure_volume_manager(**volume_manager_config)
-        storagedriver_config.configure_volume_router(**volume_router)
-        storagedriver_config.configure_volume_router_cluster(vrouter_cluster_id=vpool.guid)
-        storagedriver_config.configure_volume_registry(vregistry_arakoon_cluster_id=arakoon_cluster_name,
-                                                       vregistry_arakoon_cluster_nodes=arakoon_nodes)
-        storagedriver_config.configure_distributed_lock_store(dls_type='Arakoon',
-                                                              dls_arakoon_cluster_id=arakoon_cluster_name,
-                                                              dls_arakoon_cluster_nodes=arakoon_nodes)
-        storagedriver_config.configure_file_driver(fd_cache_path=sdp_fd.path,
-                                                   fd_extent_cache_capacity='1024',
-                                                   fd_namespace='fd-{0}-{1}'.format(vpool_name, vpool.guid))
-        storagedriver_config.configure_event_publisher(events_amqp_routing_key=Configuration.get('/ovs/framework/messagequeue|queues.storagedriver'),
-                                                       events_amqp_uris=queue_urls)
-        storagedriver_config.configure_threadpool_component(num_threads=16)
-        storagedriver_config.configure_network_interface(network_max_neighbour_distance=StorageDriver.DISTANCES.FAR - 1)
-        storagedriver_config.save(client)
-
-        DiskController.sync_with_reality(storagerouter.guid)
-
-        MDSServiceController.prepare_mds_service(storagerouter=storagerouter, vpool=vpool)
-
-        # Update the MDS safety if changed via API (vpool.configuration will be available at this point also for the newly added StorageDriver)
-        if new_vpool is False:
-            vpool.invalidate_dynamics('configuration')
-            mds_safety = parameters.get('mds_config_params', {}).get('mds_safety')
-            if mds_safety is not None and vpool.configuration['mds_config']['mds_safety'] != mds_safety:
-                Configuration.set(key='/ovs/vpools/{0}/mds_config|mds_safety'.format(vpool.guid),
-                                  value=mds_safety)
-
-        ##################
-        # START SERVICES #
-        ##################
-        sd_params = {'KILL_TIMEOUT': '30',
-                     'VPOOL_NAME': vpool_name,
-                     'VPOOL_MOUNTPOINT': storagedriver.mountpoint,
-                     'CONFIG_PATH': storagedriver_config.remote_path,
-                     'OVS_UID': client.run(['id', '-u', 'ovs']).strip(),
-                     'OVS_GID': client.run(['id', '-g', 'ovs']).strip(),
-                     'LOG_SINK': Logger.get_sink_path('storagedriver_{0}'.format(storagedriver.storagedriver_id)),
-                     'VOLDRV_PKG_NAME': voldrv_pkg_name,
-                     'VOLDRV_VERSION_CMD': voldrv_version_cmd,
-                     'METADATASTORE_BITS': 5}
-        dtl_params = {'DTL_PATH': sdp_dtl.path,
-                      'DTL_ADDRESS': storagedriver.storage_ip,
-                      'DTL_PORT': str(storagedriver.ports['dtl']),
-                      'DTL_TRANSPORT': StorageDriverClient.VPOOL_DTL_TRANSPORT_MAP[dtl_transport],
-                      'LOG_SINK': Logger.get_sink_path('storagedriver-dtl_{0}'.format(storagedriver.storagedriver_id)),
-                      'VOLDRV_PKG_NAME': voldrv_pkg_name,
-                      'VOLDRV_VERSION_CMD': voldrv_version_cmd}
-
-        sd_service = 'ovs-volumedriver_{0}'.format(vpool.name)
-        dtl_service = 'ovs-dtl_{0}'.format(vpool.name)
-
-        try:
-            if not cls._service_manager.has_service(ServiceFactory.SERVICE_WATCHER_VOLDRV, client=root_client):
-                cls._service_manager.add_service(ServiceFactory.SERVICE_WATCHER_VOLDRV, client=root_client)
-                cls._service_manager.start_service(ServiceFactory.SERVICE_WATCHER_VOLDRV, client=root_client)
-
-            cls._service_manager.add_service(name='ovs-dtl', params=dtl_params, client=root_client, target_name=dtl_service)
-            cls._service_manager.start_service(dtl_service, client=root_client)
-
-            for proxy in storagedriver.alba_proxies:
-                alba_proxy_params = {'VPOOL_NAME': vpool_name,
-                                     'LOG_SINK': Logger.get_sink_path(proxy.service.name),
-                                     'CONFIG_PATH': Configuration.get_configuration_path('/ovs/vpools/{0}/proxies/{1}/config/main'.format(vpool.guid, proxy.guid)),
-                                     'ALBA_PKG_NAME': alba_pkg_name,
-                                     'ALBA_VERSION_CMD': alba_version_cmd}
-                alba_proxy_service = 'ovs-{0}'.format(proxy.service.name)
-                cls._service_manager.add_service(name='ovs-albaproxy', params=alba_proxy_params, client=root_client, target_name=alba_proxy_service)
-                cls._service_manager.start_service(alba_proxy_service, client=root_client)
-
-            cls._service_manager.add_service(name='ovs-volumedriver', params=sd_params, client=root_client, target_name=sd_service)
-
-            storagedriver = StorageDriver(storagedriver.guid)
-            current_startup_counter = storagedriver.startup_counter
-            cls._service_manager.start_service(sd_service, client=root_client)
-        except Exception:
-            cls._logger.exception('Failed to start the relevant services for vPool {0} on StorageRouter {1}'.format(vpool.name, storagerouter.name))
-            cls._revert_vpool_status(vpool=vpool, status=VPool.STATUSES.FAILURE)
-            raise
-
-        tries = 60
-        while storagedriver.startup_counter == current_startup_counter and tries > 0:
-            cls._logger.debug('Waiting for the StorageDriver to start up for vPool {0} on StorageRouter {1} ...'.format(vpool.name, storagerouter.name))
-            if cls._service_manager.get_service_status(sd_service, client=root_client) != 'active':
-                cls._revert_vpool_status(vpool=vpool, status=VPool.STATUSES.FAILURE)
-                raise RuntimeError('StorageDriver service failed to start (service not running)')
-            tries -= 1
-            time.sleep(60 - tries)
-            storagedriver = StorageDriver(storagedriver.guid)
-        if storagedriver.startup_counter == current_startup_counter:
-            cls._revert_vpool_status(vpool=vpool, status=VPool.STATUSES.FAILURE)
-            raise RuntimeError('StorageDriver service failed to start (got no event)')
-        cls._logger.debug('StorageDriver running')
-
-        ###############
-        # POST CHECKS #
-        ###############
-        mds_config_set = MDSServiceController.get_mds_storagedriver_config_set(vpool=vpool, offline_nodes=offline_nodes)
-        for sr in all_storagerouters:
-            if sr.ip not in ip_client_map:
-                continue
-            node_client = ip_client_map[sr.ip]['ovs']
-            for current_storagedriver in [sd for sd in sr.storagedrivers if sd.vpool_guid == vpool.guid]:
-                storagedriver_config = StorageDriverConfiguration(vpool.guid, current_storagedriver.storagedriver_id)
-                if storagedriver_config.config_missing is False:
-                    # Filesystem section in StorageDriver configuration are all parameters used for vDisks created directly on the filesystem
-                    # So when a vDisk gets created on the filesystem, these MDSes will be assigned to them
-                    storagedriver_config.configure_filesystem(fs_metadata_backend_mds_nodes=mds_config_set[sr.guid])
-                    storagedriver_config.save(node_client)
-
-        # Everything's reconfigured, refresh new cluster configuration
-        for current_storagedriver in vpool.storagedrivers:
-            if current_storagedriver.storagerouter.ip not in ip_client_map:
-                continue
-            vpool.storagedriver_client.update_cluster_node_configs(str(current_storagedriver.storagedriver_id), req_timeout_secs=10)
-
-        vpool.status = VPool.STATUSES.RUNNING
-        vpool.save()
-        vpool.invalidate_dynamics(['configuration'])
-
-        # When a node is offline, we can run into errors, but also when 1 or more volumes are not running
-        # Scheduled tasks below, so don't really care whether they succeed or not
-        try:
-            VDiskController.dtl_checkup(vpool_guid=vpool.guid, ensure_single_timeout=600)
-        except:
-            pass
-        for vdisk in vpool.vdisks:
-            try:
-                MDSServiceController.ensure_safety(vdisk_guid=vdisk.guid)
-            except:
-                pass
-        cls._logger.info('Add vPool {0} ended successfully'.format(vpool_name))
-
-    @classmethod
-    @ovs_task(name='ovs.storagerouter.remove_storagedriver')
-    def remove_storagedriver(cls, storagedriver_guid, offline_storage_router_guids=None):
-        """
-        Removes a StorageDriver (if its the last StorageDriver for a vPool, the vPool is removed as well)
-        :param storagedriver_guid: Guid of the StorageDriver to remove
-        :type storagedriver_guid: str
-        :param offline_storage_router_guids: Guids of StorageRouters which are offline and will be removed from cluster.
-                                             WHETHER VPOOL WILL BE DELETED DEPENDS ON THIS
-        :type offline_storage_router_guids: list
-        :return: None
-        :rtype: NoneType
-        """
-        if offline_storage_router_guids is None:
-            offline_storage_router_guids = []
-        storage_driver = StorageDriver(storagedriver_guid)
-        cls._logger.info('StorageDriver {0} - Deleting StorageDriver {1}'.format(storage_driver.guid, storage_driver.name))
-
-        #############
-        # Validations
-        vpool = storage_driver.vpool
-        if vpool.status != VPool.STATUSES.RUNNING:
-            raise ValueError('VPool should be in {0} status'.format(VPool.STATUSES.RUNNING))
-
-        # Sync with reality to have a clear vision of vDisks
-        VDiskController.sync_with_reality(storage_driver.vpool_guid)
-        storage_driver.invalidate_dynamics('vdisks_guids')
-        if len(storage_driver.vdisks_guids) > 0:
-            raise RuntimeError('There are still vDisks served from the given StorageDriver')
-
-        storage_router = storage_driver.storagerouter
-        mds_services_to_remove = [mds_service for mds_service in vpool.mds_services if mds_service.service.storagerouter_guid == storage_router.guid]
-        for mds_service in mds_services_to_remove:
-            if len(mds_service.storagedriver_partitions) == 0 or mds_service.storagedriver_partitions[0].storagedriver is None:
-                raise RuntimeError('Failed to retrieve the linked StorageDriver to this MDS Service {0}'.format(mds_service.service.name))
-
-        cls._logger.info('StorageDriver {0} - Checking availability of related StorageRouters'.format(storage_driver.guid, storage_driver.name))
-        client = None
-        errors_found = False
-        storage_drivers_left = False
-        storage_router_online = True
-        available_storage_drivers = []
-        for sd in vpool.storagedrivers:
-            sr = sd.storagerouter
-            if sr != storage_router:
-                storage_drivers_left = True
-            try:
-                temp_client = SSHClient(sr, username='root')
-                if sr.guid in offline_storage_router_guids:
-                    raise Exception('StorageRouter "{0}" passed as "offline StorageRouter" appears to be reachable'.format(sr.name))
-                if sr == storage_router:
-                    mtpt_pids = temp_client.run("lsof -t +D '/mnt/{0}' || true".format(vpool.name.replace(r"'", r"'\''")), allow_insecure=True).splitlines()
-                    if len(mtpt_pids) > 0:
-                        raise RuntimeError('vPool cannot be deleted. Following processes keep the vPool mount point occupied: {0}'.format(', '.join(mtpt_pids)))
-                with remote(temp_client.ip, [LocalStorageRouterClient]) as rem:
-                    sd_key = '/ovs/vpools/{0}/hosts/{1}/config'.format(vpool.guid, sd.storagedriver_id)
-                    if Configuration.exists(sd_key) is True:
-                        try:
-                            path = Configuration.get_configuration_path(sd_key)
-                            lsrc = rem.LocalStorageRouterClient(path)
-                            lsrc.server_revision()  # 'Cheap' call to verify whether volumedriver is responsive
-                            cls._logger.info('StorageDriver {0} - Available StorageDriver for migration - {1}'.format(storage_driver.guid, sd.name))
-                            available_storage_drivers.append(sd)
-                        except Exception as ex:
-                            if 'ClusterNotReachableException' not in str(ex):
-                                raise
-                client = temp_client
-                cls._logger.info('StorageDriver {0} - StorageRouter {1} with IP {2} is online'.format(storage_driver.guid, sr.name, sr.ip))
-            except UnableToConnectException:
-                if sr == storage_router or sr.guid in offline_storage_router_guids:
-                    cls._logger.warning('StorageDriver {0} - StorageRouter {1} with IP {2} is offline'.format(storage_driver.guid, sr.name, sr.ip))
-                    if sr == storage_router:
-                        storage_router_online = False
-                else:
-                    raise RuntimeError('Not all StorageRouters are reachable')
-
-        if client is None:
-            raise RuntimeError('Could not find any responsive node in the cluster')
-
-        ###############
-        # Start removal
-        if storage_drivers_left is True:
-            vpool.status = VPool.STATUSES.SHRINKING
-        else:
-            vpool.status = VPool.STATUSES.DELETING
-        vpool.save()
-
-        available_sr_names = [sd.storagerouter.name for sd in available_storage_drivers]
-        unavailable_sr_names = [sd.storagerouter.name for sd in vpool.storagedrivers if sd not in available_storage_drivers]
-        cls._logger.info('StorageDriver {0} - StorageRouters on which an available StorageDriver runs: {1}'.format(storage_driver.guid, ', '.join(available_sr_names)))
-        if unavailable_sr_names:
-            cls._logger.warning('StorageDriver {0} - StorageRouters on which a StorageDriver is unavailable: {1}'.format(storage_driver.guid, ', '.join(unavailable_sr_names)))
-
-        # Remove stale vDisks
-        voldrv_vdisks = [entry.object_id() for entry in vpool.objectregistry_client.get_all_registrations()]
-        voldrv_vdisk_guids = VDiskList.get_in_volume_ids(voldrv_vdisks).guids
-        for vdisk_guid in set(vpool.vdisks_guids).difference(set(voldrv_vdisk_guids)):
-            cls._logger.warning('vDisk with guid {0} does no longer exist on any StorageDriver linked to vPool {1}, deleting...'.format(vdisk_guid, vpool.name))
-            VDiskController.clean_vdisk_from_model(vdisk=VDisk(vdisk_guid))
-
-        # Un-configure or reconfigure the MDSes
-        cls._logger.info('StorageDriver {0} - Reconfiguring MDSes'.format(storage_driver.guid))
-        vdisks = []
-        for mds in mds_services_to_remove:
-            for junction in mds.vdisks:
-                vdisk = junction.vdisk
-                if vdisk in vdisks:
-                    continue
-                vdisks.append(vdisk)
-                vdisk.invalidate_dynamics(['info', 'storagedriver_id'])
-                if vdisk.storagedriver_id:
-                    try:
-                        cls._logger.debug('StorageDriver {0} - vDisk {1} {2} - Ensuring MDS safety'.format(storage_driver.guid, vdisk.guid, vdisk.name))
-                        MDSServiceController.ensure_safety(vdisk_guid=vdisk.guid,
-                                                           excluded_storagerouter_guids=[storage_router.guid] + offline_storage_router_guids)
-                    except Exception:
-                        cls._logger.exception('StorageDriver {0} - vDisk {1} {2} - Ensuring MDS safety failed'.format(storage_driver.guid, vdisk.guid, vdisk.name))
-
-        # Validate that all MDSes on current StorageRouter have been moved away
-        # Ensure safety does not always throw an error, that's why we perform this check here instead of in the Exception clause of above code
-        vdisks = []
-        for mds in mds_services_to_remove:
-            for junction in mds.vdisks:
-                vdisk = junction.vdisk
-                if vdisk in vdisks:
-                    continue
-                vdisks.append(vdisk)
-                cls._logger.critical('StorageDriver {0} - vDisk {1} {2} - MDS Services have not been migrated away'.format(storage_driver.guid, vdisk.guid, vdisk.name))
-        if len(vdisks) > 0:
-            # Put back in RUNNING, so it can be used again. Errors keep on displaying in GUI now anyway
-            vpool.status = VPool.STATUSES.RUNNING
-            vpool.save()
-            raise RuntimeError('Not all MDS Services have been successfully migrated away')
-
-        # Disable and stop DTL, voldrv and albaproxy services
-        if storage_router_online is True:
-            dtl_service = 'dtl_{0}'.format(vpool.name)
-            voldrv_service = 'volumedriver_{0}'.format(vpool.name)
-            client = SSHClient(storage_router, username='root')
-
-            for service in [voldrv_service, dtl_service]:
-                try:
-                    if cls._service_manager.has_service(service, client=client):
-                        cls._logger.debug('StorageDriver {0} - Stopping service {1}'.format(storage_driver.guid, service))
-                        cls._service_manager.stop_service(service, client=client)
-                        cls._logger.debug('StorageDriver {0} - Removing service {1}'.format(storage_driver.guid, service))
-                        cls._service_manager.remove_service(service, client=client)
-                except Exception:
-                    cls._logger.exception('StorageDriver {0} - Disabling/stopping service {1} failed'.format(storage_driver.guid, service))
-                    errors_found = True
-
-            sd_config_key = '/ovs/vpools/{0}/hosts/{1}/config'.format(vpool.guid, storage_driver.storagedriver_id)
-            if storage_drivers_left is False and Configuration.exists(sd_config_key):
-                try:
-                    for proxy in storage_driver.alba_proxies:
-                        if cls._service_manager.has_service(proxy.service.name, client=client):
-                            cls._logger.debug('StorageDriver {0} - Starting proxy {1}'.format(storage_driver.guid, proxy.service.name))
-                            cls._service_manager.start_service(proxy.service.name, client=client)
-                            tries = 10
-                            running = False
-                            port = proxy.service.ports[0]
-                            while running is False and tries > 0:
-                                cls._logger.debug('StorageDriver {0} - Waiting for the proxy {1} to start up'.format(storage_driver.guid, proxy.service.name))
-                                tries -= 1
-                                time.sleep(10 - tries)
-                                try:
-                                    client.run(['alba', 'proxy-statistics', '--host', storage_driver.storage_ip, '--port', str(port)])
-                                    running = True
-                                except CalledProcessError as ex:
-                                    cls._logger.error('StorageDriver {0} - Fetching alba proxy-statistics failed with error (but ignoring): {1}'.format(storage_driver.guid, ex))
-                            if running is False:
-                                raise RuntimeError('Alba proxy {0} failed to start'.format(proxy.service.name))
-                            cls._logger.debug('StorageDriver {0} - Alba proxy {0} running'.format(storage_driver.guid, proxy.service.name))
-
-                    cls._logger.debug('StorageDriver {0} - Destroying filesystem and erasing node configs'.format(storage_driver.guid))
-                    with remote(client.ip, [LocalStorageRouterClient], username='root') as rem:
-                        path = Configuration.get_configuration_path(sd_config_key)
-                        storagedriver_client = rem.LocalStorageRouterClient(path)
-                        try:
-                            storagedriver_client.destroy_filesystem()
-                        except RuntimeError as rte:
-                            # If backend has already been deleted, we cannot delete the filesystem anymore --> storage leak!!!
-                            if 'MasterLookupResult.Error' not in rte.message:
-                                raise
-
-                    # noinspection PyArgumentList
-                    vpool.clusterregistry_client.erase_node_configs()
-                except RuntimeError:
-                    cls._logger.exception('StorageDriver {0} - Destroying filesystem and erasing node configs failed'.format(storage_driver.guid))
-                    errors_found = True
-
-            for proxy in storage_driver.alba_proxies:
-                service_name = proxy.service.name
-                try:
-                    if cls._service_manager.has_service(service_name, client=client):
-                        cls._logger.debug('StorageDriver {0} - Stopping service {1}'.format(storage_driver.guid, service_name))
-                        cls._service_manager.stop_service(service_name, client=client)
-                        cls._logger.debug('StorageDriver {0} - Removing service {1}'.format(storage_driver.guid, service_name))
-                        cls._service_manager.remove_service(service_name, client=client)
-                except Exception:
-                    cls._logger.exception('StorageDriver {0} - Disabling/stopping service {1} failed'.format(storage_driver.guid, service_name))
-                    errors_found = True
-
-        # Reconfigure cluster node configs
-        if storage_drivers_left is True:
-            try:
-                cls._logger.info('StorageDriver {0} - Reconfiguring cluster node configs'.format(storage_driver.guid))
-                node_configs = []
-                for sd in vpool.storagedrivers:
-                    if sd != storage_driver:
-                        sd.invalidate_dynamics(['cluster_node_config'])
-                        config = sd.cluster_node_config
-                        if storage_driver.storagedriver_id in config['node_distance_map']:
-                            del config['node_distance_map'][storage_driver.storagedriver_id]
-                        node_configs.append(ClusterNodeConfig(**config))
-                cls._logger.debug('StorageDriver {0} - Node configs - \n{1}'.format(storage_driver.guid, '\n'.join([str(config) for config in node_configs])))
-                vpool.clusterregistry_client.set_node_configs(node_configs)
-                for sd in available_storage_drivers:
-                    if sd != storage_driver:
-                        cls._logger.debug('StorageDriver {0} - StorageDriver {1} {2} - Updating cluster node configs'.format(storage_driver.guid, sd.guid, sd.name))
-                        vpool.storagedriver_client.update_cluster_node_configs(str(sd.storagedriver_id), req_timeout_secs=10)
-            except Exception:
-                cls._logger.exception('StorageDriver {0} - Reconfiguring cluster node configs failed'.format(storage_driver.guid))
-                errors_found = True
-
-        # Removing MDS services
-        cls._logger.info('StorageDriver {0} - Removing MDS services'.format(storage_driver.guid))
-        for mds_service in mds_services_to_remove:
-            # All MDSServiceVDisk object should have been deleted above
-            try:
-                cls._logger.debug('StorageDriver {0} - Remove MDS service (number {1}) for StorageRouter with IP {2}'.format(storage_driver.guid, mds_service.number, storage_router.ip))
-                MDSServiceController.remove_mds_service(mds_service=mds_service,
-                                                        reconfigure=False,
-                                                        allow_offline=not storage_router_online)
-            except Exception:
-                cls._logger.exception('StorageDriver {0} - Removing MDS service failed'.format(storage_driver.guid))
-                errors_found = True
-
-        # Clean up directories and files
-        dirs_to_remove = [storage_driver.mountpoint]
-        for sd_partition in storage_driver.partitions[:]:
-            dirs_to_remove.append(sd_partition.path)
-            sd_partition.delete()
-
-        for proxy in storage_driver.alba_proxies:
-            config_tree = '/ovs/vpools/{0}/proxies/{1}'.format(vpool.guid, proxy.guid)
-            Configuration.delete(config_tree)
-
-        if storage_router_online is True:
-            # Cleanup directories/files
-            cls._logger.info('StorageDriver {0} - Deleting vPool related directories and files'.format(storage_driver.guid))
-            try:
-                mountpoints = cls._get_mountpoints(client)
-                for dir_name in dirs_to_remove:
-                    if dir_name and client.dir_exists(dir_name) and dir_name not in mountpoints and dir_name != '/':
-                        client.dir_delete(dir_name)
-            except Exception:
-                cls._logger.exception('StorageDriver {0} - Failed to retrieve mount point information or delete directories'.format(storage_driver.guid))
-                cls._logger.warning('StorageDriver {0} - Following directories should be checked why deletion was prevented: {1}'.format(storage_driver.guid, ', '.join(dirs_to_remove)))
-                errors_found = True
-
-            cls._logger.debug('StorageDriver {0} - Synchronizing disks with reality'.format(storage_driver.guid))
-            try:
-                DiskController.sync_with_reality(storage_router.guid)
-            except Exception:
-                cls._logger.exception('StorageDriver {0} - Synchronizing disks with reality failed'.format(storage_driver.guid))
-                errors_found = True
-
-        Configuration.delete('/ovs/vpools/{0}/hosts/{1}'.format(vpool.guid, storage_driver.storagedriver_id))
-
-        # Model cleanup
-        cls._logger.info('StorageDriver {0} - Cleaning up model'.format(storage_driver.guid))
-        for proxy in storage_driver.alba_proxies:
-            cls._logger.debug('StorageDriver {0} - Removing alba proxy service {1} from model'.format(storage_driver.guid, proxy.service.name))
-            service = proxy.service
-            proxy.delete()
-            service.delete()
-
-        sd_can_be_deleted = True
-        if storage_drivers_left is False:
-            for relation in ['mds_services', 'storagedrivers', 'vdisks']:
-                expected_amount = 1 if relation == 'storagedrivers' else 0
-                if len(getattr(vpool, relation)) > expected_amount:
-                    sd_can_be_deleted = False
-                    break
-        else:
-            metadata_key = 'backend_aa_{0}'.format(storage_router.guid)
-            if metadata_key in vpool.metadata:
-                vpool.metadata.pop(metadata_key)
-                vpool.save()
-            metadata_key = 'backend_bc_{0}'.format(storage_router.guid)
-            if metadata_key in vpool.metadata:
-                vpool.metadata.pop(metadata_key)
-                vpool.save()
-            cls._logger.debug('StorageDriver {0} - Checking DTL for all vDisks in vPool {1} with guid {2}'.format(storage_driver.guid, vpool.name, vpool.guid))
-            try:
-                VDiskController.dtl_checkup(vpool_guid=vpool.guid, ensure_single_timeout=600)
-            except Exception:
-                cls._logger.exception('StorageDriver {0} - DTL checkup failed for vPool {1} with guid {2}'.format(storage_driver.guid, vpool.name, vpool.guid))
-
-        if sd_can_be_deleted is True:
-            storage_driver.delete()
-            if storage_drivers_left is False:
-                cls._logger.info('StorageDriver {0} - Removing vPool from model'.format(storage_driver.guid))
-                vpool.delete()
-                Configuration.delete('/ovs/vpools/{0}'.format(vpool.guid))
-        else:
-            try:
-                vpool.delete()  # Try to delete the vPool to invoke a proper stacktrace to see why it can't be deleted
-            except Exception:
-                errors_found = True
-                cls._logger.exception('StorageDriver {0} - Cleaning up vpool from the model failed'.format(storage_driver.guid))
-
-        cls._logger.info('StorageDriver {0} - Running MDS checkup'.format(storage_driver.guid))
-        try:
-            MDSServiceController.mds_checkup()
-        except Exception:
-            cls._logger.exception('StorageDriver {0} - MDS checkup failed'.format(storage_driver.guid))
-
-        if errors_found is True:
-            if storage_drivers_left is True:
-                vpool.status = VPool.STATUSES.FAILURE
-                vpool.save()
-            raise RuntimeError('1 or more errors occurred while trying to remove the StorageDriver. Please check the logs for more information')
-        if storage_drivers_left is True:
-            vpool.status = VPool.STATUSES.RUNNING
-            vpool.save()
-        cls._logger.info('StorageDriver {0} - Deleted StorageDriver {1}'.format(storage_driver.guid, storage_driver.name))
-        if len(VPoolList.get_vpools()) == 0:
-            cluster_name = ArakoonInstaller.get_cluster_name('voldrv')
-            if ArakoonInstaller.get_arakoon_metadata_by_cluster_name(cluster_name=cluster_name)['internal'] is True:
-                cls._logger.debug('StorageDriver {0} - Removing Arakoon cluster {1}'.format(storage_driver.guid, cluster_name))
-                try:
-                    installer = ArakoonInstaller(cluster_name=cluster_name)
-                    installer.load()
-                    installer.delete_cluster()
-                except Exception:
-                    cls._logger.exception('StorageDriver {0} - Delete voldrv Arakoon cluster failed'.format(storage_driver.guid))
-                service_type = ServiceTypeList.get_by_name(ServiceType.SERVICE_TYPES.ARAKOON)
-                service_name = ArakoonInstaller.get_service_name_for_cluster(cluster_name=cluster_name)
-                for service in list(service_type.services):
-                    if service.name == service_name:
-                        service.delete()
-
-        if len(storage_router.storagedrivers) == 0 and storage_router_online is True:  # ensure client is initialized for storagerouter
-            try:
-                if cls._service_manager.has_service(ServiceFactory.SERVICE_WATCHER_VOLDRV, client=client):
-                    cls._service_manager.stop_service(ServiceFactory.SERVICE_WATCHER_VOLDRV, client=client)
-                    cls._service_manager.remove_service(ServiceFactory.SERVICE_WATCHER_VOLDRV, client=client)
-            except Exception:
-                cls._logger.exception('StorageDriver {0} - {1} deletion failed'.format(storage_driver.guid, ServiceFactory.SERVICE_WATCHER_VOLDRV))
->>>>>>> 47f352b1
 
     @staticmethod
     @ovs_task(name='ovs.storagerouter.get_version_info')
