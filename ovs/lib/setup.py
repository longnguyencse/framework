# Copyright 2014 Open vStorage NV
#
# Licensed under the Apache License, Version 2.0 (the "License");
# you may not use this file except in compliance with the License.
# You may obtain a copy of the License at
#
#     http://www.apache.org/licenses/LICENSE-2.0
#
# Unless required by applicable law or agreed to in writing, software
# distributed under the License is distributed on an "AS IS" BASIS,
# WITHOUT WARRANTIES OR CONDITIONS OF ANY KIND, either express or implied.
# See the License for the specific language governing permissions and
# limitations under the License.

"""
Module for SetupController
"""

import os
import re
import sys
import copy
import time
import glob
import base64
import urllib2
import subprocess
from string import digits
from pyudev import Context

from ConfigParser import RawConfigParser
from ovs.extensions.db.arakoon.ArakoonInstaller import ArakoonInstaller, ArakoonClusterConfig
from ovs.extensions.generic.sshclient import SSHClient
from ovs.extensions.generic.interactive import Interactive
from ovs.extensions.generic.remote import Remote
from ovs.extensions.generic.system import System
from ovs.log.logHandler import LogHandler
from ovs.lib.helpers.toolbox import Toolbox
from ovs.extensions.migration.migrator import Migrator
from ovs.extensions.db.arakoon.ArakoonManagement import ArakoonManagementEx
from ovs.extensions.packages.package import PackageManager
from ovs.extensions.storage.persistentfactory import PersistentFactory
from ovs.extensions.storage.volatilefactory import VolatileFactory
from ovs.extensions.storageserver.storagedriver import StorageDriverConfiguration
from ovs.extensions.services.service import ServiceManager
from ovs.extensions.generic.configuration import Configuration
from ovs.extensions.os.os import OSManager
from ovs.extensions.generic.filemutex import FileMutex

logger = LogHandler.get('lib', name='setup')
logger.logger.propagate = False

# @TODO: Make the setup_node re-entrant
# @TODO: Make it possible to run as a non-privileged user
# @TODO: Node password identical for all nodes


class SetupController(object):
    """
    This class contains all logic for setting up an environment, installed with system-native packages
    """

    ARAKOON_OVSDB = 'arakoon-ovsdb'
    ARAKOON_VOLDRV = 'arakoon-voldrv'
    PARTITION_DEFAULTS = {'device': 'DIR_ONLY', 'percentage': 'NA', 'label': 'cache1', 'type': 'storage', 'ssd': False}

    # Arakoon
    arakoon_clusters = {'ovsdb': ARAKOON_OVSDB,
                        'voldrv': ARAKOON_VOLDRV}

    # Generic configfiles
    generic_configfiles = {'/opt/OpenvStorage/config/memcacheclient.cfg': 11211,
                           '/opt/OpenvStorage/config/rabbitmqclient.cfg': 5672}
    avahi_filename = '/etc/avahi/services/ovs_cluster.service'

    # Services
    model_services = ['memcached', ARAKOON_OVSDB]
    master_services = model_services + ['rabbitmq-server', ARAKOON_VOLDRV]
    extra_node_services = ['workers', 'volumerouter-consumer']
    master_node_services = master_services + ['scheduled-tasks', 'snmp', 'webapp-api', 'nginx',
                                              'volumerouter-consumer'] + extra_node_services

    discovered_nodes = {}
    host_ips = set()

    @staticmethod
    def setup_node(ip=None, force_type=None):
        """
        Sets up a node.
        1. Some magic figuring out here:
           - Which cluster (new, joining)
           - Cluster role (master, extra)
        2. Prepare cluster
        3. Depending on (2), setup first/extra node
        4. Depending on (2), promote new extra node
        """

        print Interactive.boxed_message(['Open vStorage Setup'])
        logger.info('Starting Open vStorage Setup')

        target_password = None
        cluster_name = None
        first_node = True
        nodes = []
        cluster_ip = None
        hypervisor_type = None
        hypervisor_name = None
        hypervisor_password = None
        hypervisor_ip = None
        hypervisor_username = 'root'
        known_passwords = {}
        master_ip = None
        auto_config = None
        disk_layout = None
        arakoon_mountpoint = None
        join_cluster = False
        enable_heartbeats = True
        ip_client_map = {}

        # Support non-interactive setup
        preconfig = '/tmp/openvstorage_preconfig.cfg'
        if os.path.exists(preconfig):
            config = RawConfigParser()
            config.read(preconfig)
            ip = config.get('setup', 'target_ip')
            target_password = config.get('setup', 'target_password')
            cluster_ip = config.get('setup', 'cluster_ip')
            cluster_name = str(config.get('setup', 'cluster_name'))
            master_ip = config.get('setup', 'master_ip')
            hypervisor_type = config.get('setup', 'hypervisor_type')
            hypervisor_name = config.get('setup', 'hypervisor_name')
            hypervisor_ip = config.get('setup', 'hypervisor_ip')
            hypervisor_username = config.get('setup', 'hypervisor_username')
            hypervisor_password = config.get('setup', 'hypervisor_password')
            arakoon_mountpoint = config.get('setup', 'arakoon_mountpoint')
            auto_config = config.getboolean('setup', 'auto_config')
            disk_layout = eval(config.get('setup', 'disk_layout'))
            join_cluster = config.getboolean('setup', 'join_cluster')
            enable_heartbeats = False

        try:
            if force_type is not None:
                force_type = force_type.lower()
                if force_type not in ['master', 'extra']:
                    raise ValueError("The force_type parameter should be 'master' or 'extra'.")

            # Create connection to target node
            print '\n+++ Setting up connections +++\n'
            logger.info('Setting up connections')

            if ip is None:
                ip = '127.0.0.1'
            if target_password is None:
                node_string = 'this node' if ip == '127.0.0.1' else ip
                target_node_password = Interactive.ask_password('Enter the root password for {0}'.format(node_string))
            else:
                target_node_password = target_password
            target_client = SSHClient(ip, username='root', password=target_node_password)
            ip_client_map[ip] = target_client

            logger.debug('Target client loaded')

            if target_client.file_exists(SetupController.avahi_filename):
                raise RuntimeError('This node has already been configured for Open vStorage. Re-running the setup is not supported.')

            print '\n+++ Collecting cluster information +++\n'
            logger.info('Collecting cluster information')

            # Check whether running local or remote
            unique_id = System.get_my_machine_id(target_client)
            local_unique_id = System.get_my_machine_id()
            remote_install = unique_id != local_unique_id
            logger.debug('{0} installation'.format('Remote' if remote_install else 'Local'))
            try:
                _ = Configuration.get('ovs.grid.ip')
            except:
                raise RuntimeError("The 'openvstorage' package is not installed on {0}".format(ip))

            # Getting cluster information
            current_cluster_names = []
            clusters = []
            avahi_installed = SetupController._avahi_installed(target_client)
            discovery_result = {}
            if avahi_installed is True:
                discovery_result = SetupController._discover_nodes(target_client)
                if discovery_result:
                    clusters = discovery_result.keys()
                    current_cluster_names = clusters[:]
                    logger.debug('Cluster names: {0}'.format(current_cluster_names))
                else:
                    logger.debug('No clusters found')
            else:
                logger.debug('No avahi installed/detected')

            local_cluster_name = None
            if remote_install is True:
                if os.path.exists(SetupController.avahi_filename):
                    with open(SetupController.avahi_filename, 'r') as avahi_file:
                        avahi_contents = avahi_file.read()
                    match_groups = re.search('>ovs_cluster_(?P<cluster>[^_]+)_.+?<', avahi_contents).groupdict()
                    if 'cluster' in match_groups:
                        local_cluster_name = match_groups['cluster']

            node_name = target_client.run('hostname')
            logger.debug('Current host: {0}'.format(node_name))
            if cluster_name is None:
                if avahi_installed is False or len(clusters) == 0:
                    print 'No Open vStorage clusters were found.'
                    while True:
                        logger.debug('Manual cluster selection')
                        new_cluster = 'Create a new cluster'
                        join_cluster = 'Join an existing cluster'
                        if force_type is not None and force_type != 'master':
                            options = [new_cluster]
                        else:
                            options = [new_cluster, join_cluster]
                        first_node = Interactive.ask_choice(options, 'Select an action') == new_cluster
                        if first_node is False:
                            node_ip = Interactive.ask_string('Please enter the IP of one of the cluster\'s nodes')
                            if not re.match(SSHClient.IP_REGEX, node_ip):
                                print 'Incorrect IP provided'
                                continue
                            if node_ip in target_client.local_ips:
                                print "A local ip address was given, please select '{0}'".format(new_cluster)
                                continue

                            node_password = Interactive.ask_password('Enter the root password for {0}'.format(node_ip))

                            sr_ips = []
                            try:
                                from ovs.dal.lists.storagerouterlist import StorageRouterList
                                with Remote(node_ip, [StorageRouterList], password=node_password) as remote:
                                    srs = [sr for sr in remote.StorageRouterList.get_storagerouters()]
                                    sr_ips = [sr.ip for sr in srs]
                            except Exception, ex:
                                logger.error('Error loading storagerouters: {0}'.format(ex))
                            if len(sr_ips) == 0:
                                logger.debug('No StorageRouters could be loaded, cannot join the cluster')
                                print 'The cluster on the given master node cannot be joined as no StorageRouters could be loaded'
                                continue
                            correct = Interactive.ask_yesno(message='Following storagerouters were detected. Is this correct?{0}\n'.format('\n- '.join(sr_ips)))
                            if correct is False:
                                print 'The cluster on the given master node cannot be joined as not all StorageRouters could be loaded'
                                continue

                            known_passwords[node_ip] = node_password
                            SetupController.discovered_nodes = {node_name: {'ip': node_ip,
                                                                            'type': 'unknown',
                                                                            'ip_list': [node_ip]}}
                            if node_ip not in ip_client_map:
                                ip_client_map[master_ip] = SSHClient(node_ip, username='root', password=node_password)
                        break

                else:  # Avahi is installed and clusters were found
                    clusters.sort()
                    dont_join = "Create a new cluster"
                    logger.debug('Manual cluster selection')
                    if force_type in [None, 'master']:
                        clusters = [dont_join] + clusters
                    print 'Following Open vStorage clusters are found.'
                    cluster_name = Interactive.ask_choice(clusters, 'Select a cluster to join', default_value=local_cluster_name, sort_choices=False)
                    if cluster_name != dont_join:
                        logger.debug('Cluster {0} selected'.format(cluster_name))
                        SetupController.discovered_nodes = discovery_result[cluster_name]
                        nodes = [node_property['ip'] for node_property in discovery_result[cluster_name].values()]
                        if node_name in discovery_result[cluster_name].keys():
                            continue_install = Interactive.ask_yesno(
                                '{0} already exists in cluster {1}. Do you want to continue?'.format(
                                    node_name, cluster_name
                                ), default_value=True
                            )
                            if continue_install is False:
                                raise ValueError('Duplicate node name found.')
                        master_nodes = [this_node_name for this_node_name, node_properties in discovery_result[cluster_name].iteritems()
                                        if node_properties.get('type', None) == 'master']
                        if len(master_nodes) == 0:
                            raise RuntimeError('No master node could be found in cluster {0}'.format(cluster_name))
                        # @TODO: we should be able to choose the ip here too in a multiple nic setup?
                        master_ip = discovery_result[cluster_name][master_nodes[0]]['ip']
                        master_password = Interactive.ask_password('Enter the root password for {0}'.format(master_ip))
                        known_passwords[master_ip] = master_password
                        if master_ip not in ip_client_map:
                            ip_client_map[master_ip] = SSHClient(master_ip, username='root', password=master_password)
                        first_node = False
                    else:
                        cluster_name = None
                        logger.debug('No cluster will be joined')

                if first_node is True and cluster_name is None:
                    while True:
                        cluster_name = Interactive.ask_string('Please enter the cluster name')
                        if cluster_name in current_cluster_names:
                            print 'The new cluster name should be unique.'
                        elif not re.match('^[0-9a-zA-Z]+(\-[0-9a-zA-Z]+)*$', cluster_name):
                            print "The new cluster name can only contain numbers, letters and dashes."
                        else:
                            break

            else:  # Automated install
                logger.debug('Automated installation')
                if cluster_name in discovery_result:
                    SetupController.discovered_nodes = discovery_result[cluster_name]
                    # @TODO: update the ip to the chosen one in autoconfig file?
                    nodes = [node_property['ip'] for node_property in discovery_result[cluster_name].values()]
                first_node = not join_cluster
            if not cluster_name and not (avahi_installed is False and first_node is False):
                raise RuntimeError('The name of the cluster should be known by now.')

            # Get target cluster ip
            ipaddresses = target_client.run("ip a | grep 'inet ' | sed 's/\s\s*/ /g' | cut -d ' ' -f 3 | cut -d '/' -f 1").strip().splitlines()
            ipaddresses = [found_ip.strip() for found_ip in ipaddresses if found_ip.strip() != '127.0.0.1']
            if not cluster_ip:
                cluster_ip = Interactive.ask_choice(ipaddresses, 'Select the public ip address of {0}'.format(node_name))
                ip_client_map.pop(ip)
                ip_client_map[cluster_ip] = SSHClient(cluster_ip, username='root', password=target_node_password)
            known_passwords[cluster_ip] = target_node_password
            if cluster_ip not in nodes:
                nodes.append(cluster_ip)
            logger.debug('Cluster ip is selected as {0}'.format(cluster_ip))

            if target_password is not None:
                for node in nodes:
                    known_passwords[node] = target_password

            mountpoints, hypervisor_info, writecaches, ip_client_map = SetupController._prepare_node(cluster_ip=cluster_ip,
                                                                                                     nodes=nodes,
                                                                                                     known_passwords=known_passwords,
                                                                                                     ip_client_map=ip_client_map,
                                                                                                     hypervisor_info={'type': hypervisor_type,
                                                                                                                      'name': hypervisor_name,
                                                                                                                      'username': hypervisor_username,
                                                                                                                      'ip': hypervisor_ip,
                                                                                                                      'password': hypervisor_password},
                                                                                                     auto_config=auto_config,
                                                                                                     disk_layout=disk_layout)
            if first_node is True:
                SetupController._setup_first_node(target_client=ip_client_map[cluster_ip],
                                                  unique_id=unique_id,
                                                  mountpoints=mountpoints,
                                                  cluster_name=cluster_name,
                                                  node_name=node_name,
                                                  hypervisor_info=hypervisor_info,
                                                  arakoon_mountpoint=arakoon_mountpoint,
                                                  enable_heartbeats=enable_heartbeats,
                                                  writecaches=writecaches)
            else:
                # Deciding master/extra
                print 'Analyzing cluster layout'
                logger.info('Analyzing cluster layout')
                promote = False
                for cluster in SetupController.arakoon_clusters:
                    config = ArakoonClusterConfig(cluster)
                    config.load_config(SSHClient(master_ip, username='root', password=known_passwords[master_ip]))
                    logger.debug('{0} nodes for cluster {1} found'.format(len(config.nodes), cluster))
                    if (len(config.nodes) < 3 or force_type == 'master') and force_type != 'extra':
                        promote = True
                        break

                SetupController._setup_extra_node(cluster_ip=cluster_ip,
                                                  master_ip=master_ip,
                                                  cluster_name=cluster_name,
                                                  unique_id=unique_id,
                                                  ip_client_map=ip_client_map,
                                                  hypervisor_info=hypervisor_info)
                if promote:
                    SetupController._promote_node(cluster_ip=cluster_ip,
                                                  master_ip=master_ip,
                                                  cluster_name=cluster_name,
                                                  ip_client_map=ip_client_map,
                                                  unique_id=unique_id,
                                                  mountpoints=mountpoints,
                                                  arakoon_mountpoint=arakoon_mountpoint,
                                                  writecaches=writecaches)

            print ''
            print Interactive.boxed_message(['Setup complete.',
                                             'Point your browser to http://{0} to use Open vStorage'.format(cluster_ip)])
            logger.info('Setup complete')

        except Exception as exception:
            print ''  # Spacing
            print Interactive.boxed_message(['An unexpected error occurred:', str(exception)])
            logger.exception('Unexpected error')
            logger.error(str(exception))
            sys.exit(1)
        except KeyboardInterrupt:
            print ''
            print ''
            print Interactive.boxed_message(['This setup was aborted. Open vStorage may be in an inconsistent state, make sure to validate the installation.'])
            logger.error('Keyboard interrupt')
            sys.exit(1)

    @staticmethod
    def promote_or_demote_node(node_action):
        """
        Promotes or demotes the local node
        """

        if node_action not in ('promote', 'demote'):
            raise ValueError('Nodes can only be promoted or demoted')

        print Interactive.boxed_message(['Open vStorage Setup - {0}'.format(node_action.capitalize())])
        logger.info('Starting Open vStorage Setup - {0}'.format(node_action))

        try:
            print '\n+++ Collecting information +++\n'
            logger.info('Collecting information')

            if not os.path.exists(SetupController.avahi_filename):
                raise RuntimeError('No local OVS setup found.')
            with open(SetupController.avahi_filename, 'r') as avahi_file:
                avahi_contents = avahi_file.read()

            if node_action == 'promote' and '_ovs_master_node._tcp' in avahi_contents:
                raise RuntimeError('This node is already master.')
            elif node_action == 'demote' and '_ovs_master_node._tcp' not in avahi_contents:
                raise RuntimeError('This node should be a master.')

            match_groups = re.search('>ovs_cluster_(?P<cluster>[^_]+)_.+?<', avahi_contents).groupdict()
            if 'cluster' not in match_groups:
                raise RuntimeError('No cluster information found.')
            cluster_name = match_groups['cluster']

            target_password = Interactive.ask_password('Enter the root password for this node')
            target_client = SSHClient('127.0.0.1', username='root', password=target_password)
            discovery_result = SetupController._discover_nodes(target_client)
            master_nodes = [this_node_name for this_node_name, node_properties in discovery_result[cluster_name].iteritems() if node_properties.get('type') == 'master']
            nodes = [node_property['ip'] for node_property in discovery_result[cluster_name].values()]
            if len(master_nodes) == 0:
                if node_action == 'promote':
                    raise RuntimeError('No master node could be found in cluster {0}'.format(cluster_name))
                else:
                    raise RuntimeError('It is not possible to remove the only master in cluster {0}'.format(cluster_name))
            master_ip = discovery_result[cluster_name][master_nodes[0]]['ip']

            unique_id = System.get_my_machine_id(target_client)
            ip = target_client.config_read('ovs.grid.ip')
            nodes.append(ip)  # The client node is never included in the discovery results

            ip_client_map = dict((node_ip, SSHClient(node_ip, username='root', password=target_password)) for node_ip in nodes if node_ip)
            if node_action == 'promote':
                SetupController._promote_node(cluster_ip=ip,
                                              master_ip=master_ip,
                                              cluster_name=cluster_name,
                                              ip_client_map=ip_client_map,
                                              unique_id=unique_id,
                                              mountpoints=None,
                                              arakoon_mountpoint=None,
                                              writecaches=None)
            else:
                SetupController._demote_node(cluster_ip=ip,
                                             master_ip=master_ip,
                                             cluster_name=cluster_name,
                                             ip_client_map=ip_client_map,
                                             unique_id=unique_id)

            print ''
            print Interactive.boxed_message(['{0} complete.'.format(node_action.capitalize())])
            logger.info('Setup complete - {0}'.format(node_action))

        except Exception as exception:
            print ''  # Spacing
            print Interactive.boxed_message(['An unexpected error occurred:', str(exception)])
            logger.exception('Unexpected error')
            logger.error(str(exception))
            sys.exit(1)
        except KeyboardInterrupt:
            print ''
            print ''
            print Interactive.boxed_message(['This setup was aborted. Open vStorage may be in an inconsistent state, make sure to validate the installation.'])
            logger.error('Keyboard interrupt')
            sys.exit(1)

    @staticmethod
    def update_framework():
        file_mutex = FileMutex('system_update', wait=2)
        upgrade_file = '/etc/ready_for_upgrade'
        upgrade_ongoing_check_file = '/etc/upgrade_ongoing'
        ssh_clients = []
        try:
            file_mutex.acquire()
            SetupController._log_message('+++ Starting framework update +++')

            from ovs.dal.lists.storagerouterlist import StorageRouterList

            SetupController._log_message('Generating SSH client connections for each storage router')
            upgrade_file = '/etc/ready_for_upgrade'
            upgrade_ongoing_check_file = '/etc/upgrade_ongoing'
            storage_routers = StorageRouterList.get_storagerouters()
            ssh_clients = [SSHClient(storage_router.ip, 'root') for storage_router in storage_routers]
            this_client = [client for client in ssh_clients if client.is_local is True][0]

            # Commence update !!!!!!!
            # 0. Create locks
            SetupController._log_message('Creating lock files', client_ip=this_client.ip)
            for client in ssh_clients:
                client.run('touch {0}'.format(upgrade_file))  # Prevents user to manually install or upgrade individual packages
                client.run('touch {0}'.format(upgrade_ongoing_check_file))  # Used to prevent user to click additional times on 'Update' button in GUI

            # 1. Check requirements
            packages_to_update = set()
            all_services_to_restart = []
            for client in ssh_clients:
                for function in Toolbox.fetch_hooks('update', 'metadata'):
                    SetupController._log_message('Executing function {0}'.format(function.__name__), client_ip=client.ip)
                    output = function(client)
                    for key, value in output.iteritems():
                        if key != 'framework':
                            continue
                        for package_info in value:
                            packages_to_update.update(package_info['packages'])
                            all_services_to_restart += package_info['services']

            services_to_restart = []
            for service in all_services_to_restart:
                if service not in services_to_restart:
                    services_to_restart.append(service)  # Filter out duplicates keeping the order of services (eg: watcher-framework before memcached)

            SetupController._log_message('Services which will be restarted --> {0}'.format(', '.join(services_to_restart)))
            SetupController._log_message('Packages which will be installed --> {0}'.format(', '.join(packages_to_update)))

            # 2. Stop services
            if SetupController._change_services_state(services=services_to_restart,
                                                      ssh_clients=ssh_clients,
                                                      action='stop') is False:
                SetupController._log_message('Stopping all services on every node failed, cannot continue', client_ip=this_client.ip, severity='warning')
                SetupController._remove_lock_files([upgrade_file, upgrade_ongoing_check_file], ssh_clients)

                # Start services again if a service could not be stopped
                SetupController._log_message('Attempting to start the services again', client_ip=this_client.ip)
                SetupController._change_services_state(services=services_to_restart,
                                                       ssh_clients=ssh_clients,
                                                       action='start')

                SetupController._log_message('Failed to stop all required services, aborting update', client_ip=this_client.ip, severity='error')
                return

            # 3. Update packages
            failed_clients = []
            for client in ssh_clients:
                PackageManager.update(client=client)
                try:
                    SetupController._log_message('Installing latest packages', client.ip)
                    for package in packages_to_update:
                        SetupController._log_message('Installing {0}'.format(package), client.ip)
                        PackageManager.install(package_name=package,
                                               client=client,
                                               force=True)
                        SetupController._log_message('Installed {0}'.format(package), client.ip)
                    client.file_delete(upgrade_file)
                except subprocess.CalledProcessError as cpe:
                    SetupController._log_message('Upgrade failed with error: {0}'.format(cpe.output), client.ip, 'error')
                    failed_clients.append(client)
                    break

            if failed_clients:
                SetupController._remove_lock_files([upgrade_file, upgrade_ongoing_check_file], ssh_clients)
                SetupController._log_message('Error occurred. Attempting to start all services again', client_ip=this_client.ip, severity='error')
                SetupController._change_services_state(services=services_to_restart,
                                                       ssh_clients=ssh_clients,
                                                       action='start')
                SetupController._log_message('Failed to upgrade following nodes:\n - {0}\nPlease check /var/log/ovs/lib.log on {1} for more information'.format('\n - '.join([client.ip for client in failed_clients])), this_client.ip, 'error')
                return

            # 4. Start services
            SetupController._log_message('Starting services', client_ip=this_client.ip)
            model_services = []
            if 'arakoon-ovsdb' in services_to_restart:
                model_services.append('arakoon-ovsdb')
                services_to_restart.remove('arakoon-ovsdb')
            if 'memcached' in services_to_restart:
                model_services.append('memcached')
                services_to_restart.remove('memcached')
            SetupController._change_services_state(services=model_services,
                                                   ssh_clients=ssh_clients,
                                                   action='start')

            # 5. Migrate
            SetupController._log_message('Started model migration', client_ip=this_client.ip)
            try:
                from ovs.dal.helpers import Migration
                Migration.migrate()
                SetupController._log_message('Finished model migration', client_ip=this_client.ip)
            except Exception as ex:
                SetupController._remove_lock_files([upgrade_ongoing_check_file], ssh_clients)
                SetupController._log_message('An unexpected error occurred: {0}'.format(ex), client_ip=this_client.ip, severity='error')
                return

            for client in ssh_clients:
                try:
                    SetupController._log_message('Started code migration', client.ip)
                    with Remote(client.ip, [Migrator]) as remote:
                        remote.Migrator.migrate()
                    SetupController._log_message('Finished code migration', client.ip)
                except Exception as ex:
                    SetupController._remove_lock_files([upgrade_ongoing_check_file], ssh_clients)
                    SetupController._log_message('Code migration failed with error: {0}'.format(ex), client.ip, 'error')
                    return

            # 6. Post upgrade actions
            SetupController._log_message('Executing post upgrade actions', client_ip=this_client.ip)
            for client in ssh_clients:
                with Remote(client.ip, [Toolbox, SSHClient]) as remote:
                    for function in remote.Toolbox.fetch_hooks('update', 'postupgrade'):
                        SetupController._log_message('Executing action {0}'.format(function.__name__), client_ip=client.ip)
                        try:
                            function(remote.SSHClient(client.ip, username='root'))
                            SetupController._log_message('Executing action {0} completed'.format(function.__name__), client_ip=client.ip)
                        except Exception as ex:
                            SetupController._log_message('Post upgrade action failed with error: {0}'.format(ex), client.ip, 'error')

            # 7. Start watcher and restart support-agent
            SetupController._change_services_state(services=services_to_restart,
                                                   ssh_clients=ssh_clients,
                                                   action='start')
            SetupController._change_services_state(services=['support-agent'],
                                                   ssh_clients=ssh_clients,
                                                   action='restart')

            SetupController._remove_lock_files([upgrade_ongoing_check_file], ssh_clients)
            SetupController._log_message('+++ Finished updating +++')
        except RuntimeError as rte:
            if 'Could not acquire lock' in rte.message:
                SetupController._log_message('Another framework update is currently in progress!')
            else:
                SetupController._log_message('Error during framework update: {0}'.format(rte), severity='error')
                SetupController._remove_lock_files([upgrade_file, upgrade_ongoing_check_file], ssh_clients)
        except Exception as ex:
            SetupController._log_message('Error during framework update: {0}'.format(ex), severity='error')
            SetupController._remove_lock_files([upgrade_file, upgrade_ongoing_check_file], ssh_clients)
        finally:
            file_mutex.release()

    @staticmethod
    def update_volumedriver():
        file_mutex = FileMutex('system_update', wait=2)
        upgrade_file = '/etc/ready_for_upgrade'
        upgrade_ongoing_check_file = '/etc/upgrade_ongoing'
        ssh_clients = []
        try:
            file_mutex.acquire()
            SetupController._log_message('+++ Starting volumedriver update +++')

            from ovs.dal.lists.storagerouterlist import StorageRouterList

            SetupController._log_message('Generating SSH client connections for each storage router')
            storage_routers = StorageRouterList.get_storagerouters()
            ssh_clients = [SSHClient(storage_router.ip, 'root') for storage_router in storage_routers]
            this_client = [client for client in ssh_clients if client.is_local is True][0]

            # Commence update !!!!!!!
            # 0. Create locks
            SetupController._log_message('Creating lock files', client_ip=this_client.ip)
            for client in ssh_clients:
                client.run('touch {0}'.format(upgrade_file))  # Prevents user to manually install or upgrade individual packages
                client.run('touch {0}'.format(upgrade_ongoing_check_file))  # Used to prevent user to click additional times on 'Update' button in GUI

            # 1. Check requirements
            packages_to_update = set()
            all_services_to_restart = []
            for client in ssh_clients:
                for function in Toolbox.fetch_hooks('update', 'metadata'):
                    SetupController._log_message('Executing function {0}'.format(function.__name__), client_ip=client.ip)
                    output = function(client)
                    for key, value in output.iteritems():
                        if key != 'volumedriver':
                            continue
                        for package_info in value:
                            packages_to_update.update(package_info['packages'])
                            all_services_to_restart += package_info['services']

            services_to_restart = []
            for service in all_services_to_restart:
                if service not in services_to_restart:
                    services_to_restart.append(service)  # Filter out duplicates keeping the order of services (eg: watcher-framework before memcached)

            SetupController._log_message('Services which will be restarted --> {0}'.format(', '.join(services_to_restart)))
            SetupController._log_message('Packages which will be installed --> {0}'.format(', '.join(packages_to_update)))

            # 1. Stop services
            if SetupController._change_services_state(services=services_to_restart,
                                                      ssh_clients=ssh_clients,
                                                      action='stop') is False:
                SetupController._log_message('Stopping all services on every node failed, cannot continue', client_ip=this_client.ip, severity='warning')
                SetupController._remove_lock_files([upgrade_file, upgrade_ongoing_check_file], ssh_clients)

                SetupController._log_message('Attempting to start the services again', client_ip=this_client.ip)
                SetupController._change_services_state(services=services_to_restart,
                                                       ssh_clients=ssh_clients,
                                                       action='start')
                SetupController._log_message('Failed to stop all required services, update aborted', client_ip=this_client.ip, severity='error')
                return

            # 2. Update packages
            failed_clients = []
            for client in ssh_clients:
                PackageManager.update(client=client)
                try:
                    for package_name in packages_to_update:
                        SetupController._log_message('Installing {0}'.format(package_name), client.ip)
                        PackageManager.install(package_name=package_name,
                                               client=client,
                                               force=True)
                        SetupController._log_message('Installed {0}'.format(package_name), client.ip)
                    client.file_delete(upgrade_file)
                except subprocess.CalledProcessError as cpe:
                    SetupController._log_message('Upgrade failed with error: {0}'.format(cpe.output), client.ip, 'error')
                    failed_clients.append(client)
                    break

            if failed_clients:
                SetupController._remove_lock_files([upgrade_file, upgrade_ongoing_check_file], ssh_clients)
                SetupController._log_message('Error occurred. Attempting to start all services again', client_ip=this_client.ip, severity='error')
                SetupController._change_services_state(services=services_to_restart,
                                                       ssh_clients=ssh_clients,
                                                       action='start')
                SetupController._log_message('Failed to upgrade following nodes:\n - {0}\nPlease check /var/log/ovs/lib.log on {1} for more information'.format('\n - '.join([client.ip for client in failed_clients])), this_client.ip, 'error')
                return

            # 3. Post upgrade actions
            SetupController._log_message('Executing post upgrade actions', client_ip=this_client.ip)
            for client in ssh_clients:
                for function in Toolbox.fetch_hooks('update', 'postupgrade'):
                    SetupController._log_message('Executing action: {0}'.format(function.__name__), client_ip=client.ip)
                    try:
                        function(client)
                    except Exception as ex:
                        SetupController._log_message('Post upgrade action failed with error: {0}'.format(ex), client.ip, 'error')

            # 4. Start services
            SetupController._log_message('Starting services', client_ip=this_client.ip)
            SetupController._change_services_state(services=services_to_restart,
                                                   ssh_clients=ssh_clients,
                                                   action='start')

            SetupController._remove_lock_files([upgrade_ongoing_check_file], ssh_clients)
            SetupController._log_message('+++ Finished updating +++')
        except RuntimeError as rte:
            if 'Could not acquire lock' in rte.message:
                SetupController._log_message('Another volumedriver update is currently in progress!')
            else:
                SetupController._log_message('Error during volumedriver update: {0}'.format(rte), severity='error')
                SetupController._remove_lock_files([upgrade_file, upgrade_ongoing_check_file], ssh_clients)
        except Exception as ex:
            SetupController._log_message('Error during volumedriver update: {0}'.format(ex), severity='error')
            SetupController._remove_lock_files([upgrade_file, upgrade_ongoing_check_file], ssh_clients)
        finally:
            file_mutex.release()

    @staticmethod
    def _prepare_node(cluster_ip, nodes, known_passwords, ip_client_map, hypervisor_info, auto_config, disk_layout):
        """
        Prepares a node:
        - Exchange SSH keys
        - Update hosts files
        - Partitioning
        - Request hypervisor information
        """

        print '\n+++ Preparing node +++\n'
        logger.info('Preparing node')

        # Exchange ssh keys
        print 'Exchanging SSH keys'
        logger.info('Exchanging SSH keys')
        passwords = {}
        first_request = True
        prev_node_password = ''
        for node in nodes:
            if node in known_passwords:
                passwords[node] = known_passwords[node]
                if node not in ip_client_map:
                    ip_client_map[node] = SSHClient(node, username='root', password=known_passwords[node])
                continue
            if first_request is True:
                prev_node_password = Interactive.ask_password('Enter root password for {0}'.format(node))
                logger.debug('Custom password for {0}'.format(node))
                passwords[node] = prev_node_password
                first_request = False
                if node not in ip_client_map:
                    ip_client_map[node] = SSHClient(node, username='root', password=prev_node_password)
            else:
                this_node_password = Interactive.ask_password('Enter root password for {0}, just press enter if identical as above'.format(node))
                if this_node_password == '':
                    logger.debug('Identical password for {0}'.format(node))
                    this_node_password = prev_node_password
                passwords[node] = this_node_password
                prev_node_password = this_node_password
                if node not in ip_client_map:
                    ip_client_map[node] = SSHClient(node, username='root', password=this_node_password)

        logger.debug('Nodes: {0}'.format(nodes))
        logger.debug('Discovered nodes: \n{0}'.format(SetupController.discovered_nodes))
        all_ips = set()
        all_hostnames = set()
        for hostname, node_details in SetupController.discovered_nodes.iteritems():
            for ip in node_details['ip_list']:
                all_ips.add(ip)
            all_hostnames.add(hostname)
        all_ips.update(SetupController.host_ips)

        root_ssh_folder = '/root/.ssh'
        ovs_ssh_folder = '/opt/OpenvStorage/.ssh'
        public_key_filename = '{0}/id_rsa.pub'
        authorized_keys_filename = '{0}/authorized_keys'
        known_hosts_filename = '{0}/known_hosts'
        authorized_keys = ''
        mapping = {}
        for node, node_client in ip_client_map.iteritems():
            if node_client.file_exists(authorized_keys_filename.format(root_ssh_folder)):
                existing_keys = node_client.file_read(authorized_keys_filename.format(root_ssh_folder)).split('\n')
                for existing_key in existing_keys:
                    if existing_key not in authorized_keys:
                        authorized_keys += "{0}\n".format(existing_key)
            if node_client.file_exists(authorized_keys_filename.format(ovs_ssh_folder)):
                existing_keys = node_client.file_read(authorized_keys_filename.format(ovs_ssh_folder))
                for existing_key in existing_keys:
                    if existing_key not in authorized_keys:
                        authorized_keys += "{0}\n".format(existing_key)
            root_pub_key = node_client.file_read(public_key_filename.format(root_ssh_folder))
            ovs_pub_key = node_client.file_read(public_key_filename.format(ovs_ssh_folder))
            if root_pub_key not in authorized_keys:
                authorized_keys += '{0}\n'.format(root_pub_key)
            if ovs_pub_key not in authorized_keys:
                authorized_keys += '{0}\n'.format(ovs_pub_key)
            node_hostname = node_client.run('hostname')
            all_hostnames.add(node_hostname)
            mapping[node] = node_hostname

        print 'Updating hosts files'
        logger.debug('Updating hosts files')
        for node, node_client in ip_client_map.iteritems():
            for hostname_node, hostname in mapping.iteritems():
                System.update_hosts_file(hostname, hostname_node, node_client)
            node_client.file_write(authorized_keys_filename.format(root_ssh_folder), authorized_keys)
            node_client.file_write(authorized_keys_filename.format(ovs_ssh_folder), authorized_keys)
            cmd = 'cp {1} {1}.tmp; ssh-keyscan -t rsa {0} {2} 2> /dev/null >> {1}.tmp; cat {1}.tmp | sort -u - > {1}'
            node_client.run(cmd.format(' '.join(all_ips), known_hosts_filename.format(root_ssh_folder), ' '.join(all_hostnames)))
            cmd = 'su - ovs -c "cp {1} {1}.tmp; ssh-keyscan -t rsa {0} {2} 2> /dev/null  >> {1}.tmp; cat {1}.tmp | sort -u - > {1}"'
            node_client.run(cmd.format(' '.join(all_ips), known_hosts_filename.format(ovs_ssh_folder), ' '.join(all_hostnames)))

        # Creating filesystems
        print 'Creating filesystems'
        logger.info('Creating filesystems')

        target_client = ip_client_map[cluster_ip]
        disk_layout = SetupController.apply_flexible_disk_layout(target_client, auto_config, disk_layout)

        readcaches = list()
        writecaches = list()
        storage = list()
        for mountpoint, details in disk_layout.iteritems():
            if 'readcache' in details['type']:
                readcaches.append(mountpoint)
                continue
            elif 'writecache' in details['type']:
                writecaches.append(mountpoint)
                continue
            else:
                storage.append(mountpoint)

        target_client.config_set('ovs.partitions.readcaches', map(str, readcaches))
        target_client.config_set('ovs.partitions.writecaches', map(str, writecaches))
        target_client.config_set('ovs.partitions.storage', map(str, storage))

        mountpoints = disk_layout.keys()
        mountpoints.sort()

        print 'Collecting hypervisor information'
        logger.info('Collecting hypervisor information')

        # Collecting hypervisor data
        possible_hypervisor = None
        module = target_client.run('lsmod | grep kvm || true').strip()
        if module != '':
            possible_hypervisor = 'KVM'
        else:
            disktypes = target_client.run('dmesg | grep VMware || true').strip()
            if disktypes != '':
                possible_hypervisor = 'VMWARE'

        if not hypervisor_info.get('type'):
            hypervisor_info['type'] = Interactive.ask_choice(['VMWARE', 'KVM'],
                                                             question='Which type of hypervisor is this Storage Router backing?',
                                                             default_value=possible_hypervisor)
            logger.debug('Selected hypervisor type {0}'.format(hypervisor_info['type']))
        default_name = ('esxi{0}' if hypervisor_info['type'] == 'VMWARE' else 'kvm{0}').format(cluster_ip.split('.')[-1])
        if not hypervisor_info.get('name'):
            hypervisor_info['name'] = Interactive.ask_string('Enter hypervisor hostname', default_value=default_name)
        if hypervisor_info['type'] == 'VMWARE':
            first_request = True  # If parameters are wrong, we need to re-ask it
            while True:
                if not hypervisor_info.get('ip') or not first_request:
                    hypervisor_info['ip'] = Interactive.ask_string('Enter hypervisor ip address',
                                                                   default_value=hypervisor_info.get('ip'))
                if not hypervisor_info.get('username') or not first_request:
                    hypervisor_info['username'] = Interactive.ask_string('Enter hypervisor username',
                                                                         default_value=hypervisor_info['username'])
                if not hypervisor_info.get('password') or not first_request:
                    hypervisor_info['password'] = Interactive.ask_password('Enter hypervisor {0} password'.format(hypervisor_info.get('username')))
                try:
                    request = urllib2.Request('https://{0}/mob'.format(hypervisor_info['ip']))
                    auth = base64.encodestring('{0}:{1}'.format(hypervisor_info['username'], hypervisor_info['password'])).replace('\n', '')
                    request.add_header("Authorization", "Basic %s" % auth)
                    urllib2.urlopen(request).read()
                    break
                except Exception as ex:
                    first_request = False
                    print 'Could not connect to {0}: {1}'.format(hypervisor_info['ip'], ex)
        elif hypervisor_info['type'] == 'KVM':
            hypervisor_info['ip'] = cluster_ip
            hypervisor_info['password'] = passwords[cluster_ip]
            hypervisor_info['username'] = 'root'
        logger.debug('Hypervisor at {0} with username {1}'.format(hypervisor_info['ip'], hypervisor_info['username']))

        return mountpoints, hypervisor_info, writecaches, ip_client_map

    @staticmethod
    def _log_message(message, client_ip=None, severity='info'):
        if client_ip is not None:
            message = '{0:<15}: {1}'.format(client_ip, message)
        if severity == 'info':
            logger.info(message, print_msg=True)
        elif severity == 'warning':
            logger.warning(message, print_msg=True)
        elif severity == 'error':
            logger.error(message, print_msg=True)

    @staticmethod
    def _remove_lock_files(files, ssh_clients):
        for ssh_client in ssh_clients:
            for file_name in files:
                if ssh_client.file_exists(file_name):
                    ssh_client.file_delete(file_name)

    @staticmethod
    def _change_services_state(services, ssh_clients, action):
        """
        Stop/start services on SSH clients
        If action is start, we ignore errors and try to start other services on other nodes
        """
        if action == 'start':
            services.reverse()  # Start services again in reverse order of stopping
        for service_name in services:
            for ssh_client in ssh_clients:
                description = 'stopping' if action == 'stop' else 'starting' if action == 'start' else 'restarting'
                try:
                    if ServiceManager.has_service(service_name, client=ssh_client):
                        SetupController._log_message('{0} service {1}'.format(description.capitalize(), service_name), ssh_client.ip)
                        SetupController._change_service_state(client=ssh_client,
                                                              name=service_name,
                                                              state=action)
                        SetupController._log_message('{0} service {1}'.format('Stopped' if action == 'stop' else 'Started' if action == 'start' else 'Restarted', service_name), ssh_client.ip)
                except Exception as exc:
                    SetupController._log_message('Something went wrong {0} service {1}: {2}'.format(description, service_name, exc), ssh_client.ip, severity='warning')
                    if action == 'stop':
                        return False
        return True

    @staticmethod
    def _setup_first_node(target_client, unique_id, mountpoints, cluster_name, node_name, hypervisor_info, arakoon_mountpoint, enable_heartbeats, writecaches):
        """
        Sets up the first node services. This node is always a master
        """

        print '\n+++ Setting up first node +++\n'
        logger.info('Setting up first node')

        print 'Setting up Arakoon'
        logger.info('Setting up Arakoon')
        # Loading arakoon mountpoint
        cluster_ip = target_client.ip
        if arakoon_mountpoint is None:
            arakoon_mountpoint = Interactive.ask_choice(mountpoints, question='Select arakoon database mountpoint',
                                                        default_value=writecaches[0] if writecaches else '')
        target_client.config_set('ovs.arakoon.location', arakoon_mountpoint)
        arakoon_ports = {}
        exclude_ports = []
        for cluster in SetupController.arakoon_clusters:
            result = ArakoonInstaller.create_cluster(cluster, cluster_ip, exclude_ports)
            arakoon_ports[cluster] = [result['client_port'], result['messaging_port']]
            exclude_ports += arakoon_ports[cluster]

        SetupController._configure_logstash(target_client)
        SetupController._add_services(target_client, unique_id, 'master')
        SetupController._configure_rabbitmq(target_client)
        SetupController._configure_memcached(target_client)

        print 'Build configuration files'
        logger.info('Build configuration files')
        for config_file, port in SetupController.generic_configfiles.iteritems():
            config = RawConfigParser()
            config.add_section('main')
            config.set('main', 'nodes', unique_id)
            config.add_section(unique_id)
            config.set(unique_id, 'location', '{0}:{1}'.format(cluster_ip, port))
            target_client.rawconfig_write(config_file, config)

        print 'Starting model services'
        logger.debug('Starting model services')
        for service in SetupController.model_services:
            if ServiceManager.has_service(service, client=target_client):
                ServiceManager.enable_service(service, client=target_client)
                SetupController._change_service_state(target_client, service, 'restart')

        print 'Start model migration'
        logger.debug('Start model migration')
        from ovs.dal.helpers import Migration
        Migration.migrate()

        print '\n+++ Finalizing setup +++\n'
        logger.info('Finalizing setup')
        storagerouter = SetupController._finalize_setup(target_client, node_name, 'MASTER', hypervisor_info, unique_id)

        from ovs.dal.lists.servicetypelist import ServiceTypeList
        from ovs.dal.hybrids.service import Service
        arakoonservice_type = ServiceTypeList.get_by_name('Arakoon')
        for cluster, ports in arakoon_ports.iteritems():
            service = Service()
            service.name = SetupController.arakoon_clusters[cluster]
            service.type = arakoonservice_type
            service.ports = ports
            service.storagerouter = storagerouter
            service.save()

        print 'Updating configuration files'
        logger.info('Updating configuration files')
        target_client.config_set('ovs.grid.ip', cluster_ip)
        target_client.config_set('ovs.support.cid', Toolbox.get_hash())
        target_client.config_set('ovs.support.nid', Toolbox.get_hash())

        print 'Starting services'
        logger.info('Starting services for join master')
        for service in SetupController.master_services:
            if ServiceManager.has_service(service, client=target_client):
                ServiceManager.enable_service(service, client=target_client)
                SetupController._change_service_state(target_client, service, 'start')
        # Enable HA for the rabbitMQ queues
        SetupController._check_rabbitmq_and_enable_ha_mode(target_client)

        for service in ['watcher-framework', 'watcher-volumedriver']:
            ServiceManager.enable_service(service, client=target_client)
            SetupController._change_service_state(target_client, service, 'start')

        logger.debug('Restarting workers')
        ServiceManager.enable_service('workers', client=target_client)
        SetupController._change_service_state(target_client, 'workers', 'restart')

        SetupController._run_hooks('firstnode', cluster_ip)

        target_client.config_set('ovs.support.cid', Toolbox.get_hash())
        target_client.config_set('ovs.support.nid', Toolbox.get_hash())
        if enable_heartbeats is None:
            print '\n+++ Heartbeat +++\n'
            logger.info('Heartbeat')
            print Interactive.boxed_message(['Open vStorage has the option to send regular heartbeats with metadata to a centralized server.' +
                                             'The metadata contains anonymous data like Open vStorage\'s version and status of the Open vStorage services. These heartbeats are optional and can be turned on/off at any time via the GUI.'],
                                            character=None)
            enable_heartbeats = Interactive.ask_yesno('Do you want to enable Heartbeats?', default_value=True)
        if enable_heartbeats is True:
            target_client.config_set('ovs.support.enabled', True)
            service = 'support-agent'
            ServiceManager.add_service(service, client=target_client)
            ServiceManager.enable_service(service, client=target_client)
            SetupController._change_service_state(target_client, service, 'start')

        if SetupController._avahi_installed(target_client) is True:
            SetupController._configure_avahi(target_client, cluster_name, node_name, 'master')
        target_client.run('chown -R ovs:ovs /opt/OpenvStorage/config')

        logger.info('First node complete')

    @staticmethod
    def _setup_extra_node(cluster_ip, master_ip, cluster_name, unique_id, ip_client_map, hypervisor_info):
        """
        Sets up an additional node
        """

        print '\n+++ Adding extra node +++\n'
        logger.info('Adding extra node')

        target_client = ip_client_map[cluster_ip]
        SetupController._configure_logstash(target_client)
        SetupController._add_services(target_client, unique_id, 'extra')

        print 'Configuring services'
        logger.info('Copying client configurations')
        for cluster in SetupController.arakoon_clusters:
            ArakoonInstaller.deploy_to_slave(master_ip, cluster_ip, cluster)
        master_client = ip_client_map[master_ip]
        for config in SetupController.generic_configfiles.keys():
            client_config = master_client.rawconfig_read(config)
            target_client.rawconfig_write(config, client_config)

        cid = master_client.config_read('ovs.support.cid')
        enabled = master_client.config_read('ovs.support.enabled')
        enablesupport = master_client.config_read('ovs.support.enablesupport')
        target_client.config_set('ovs.support.nid', Toolbox.get_hash())
        target_client.config_set('ovs.support.cid', cid)
        target_client.config_set('ovs.support.enabled', enabled)
        target_client.config_set('ovs.support.enablesupport', enablesupport)
        if enabled is True:
            service = 'support-agent'
            ServiceManager.add_service(service, client=target_client)
            ServiceManager.enable_service(service, client=target_client)
            SetupController._change_service_state(target_client, service, 'start')

        node_name = target_client.run('hostname')
        SetupController._finalize_setup(target_client, node_name, 'EXTRA', hypervisor_info, unique_id)

        print 'Updating configuration files'
        logger.info('Updating configuration files')
        target_client.config_set('ovs.grid.ip', cluster_ip)

        print 'Starting services'
        for service in ['watcher-framework', 'watcher-volumedriver']:
            ServiceManager.enable_service(service, client=target_client)
            SetupController._change_service_state(target_client, service, 'start')

        logger.debug('Restarting workers')
        for node_client in ip_client_map.itervalues():
            ServiceManager.enable_service('workers', client=node_client)
            SetupController._change_service_state(node_client, 'workers', 'restart')

        SetupController._run_hooks('extranode', cluster_ip, master_ip)

        if SetupController._avahi_installed(target_client) is True:
            SetupController._configure_avahi(target_client, cluster_name, node_name, 'extra')
        target_client.run('chown -R ovs:ovs /opt/OpenvStorage/config')
        logger.info('Extra node complete')

    @staticmethod
    def _promote_node(cluster_ip, master_ip, cluster_name, ip_client_map, unique_id, mountpoints, arakoon_mountpoint, writecaches):
        """
        Promotes a given node
        """
        from ovs.dal.lists.storagerouterlist import StorageRouterList
        from ovs.dal.lists.servicetypelist import ServiceTypeList
        from ovs.dal.lists.servicelist import ServiceList
        from ovs.dal.hybrids.service import Service

        print '\n+++ Promoting node +++\n'
        logger.info('Promoting node')

        target_client = ip_client_map[cluster_ip]
        node_name = target_client.run('hostname')

        storagerouter = StorageRouterList.get_by_machine_id(unique_id)
        storagerouter.node_type = 'MASTER'
        storagerouter.save()

        # Find other (arakoon) master nodes
        master_nodes = []
        for cluster in SetupController.arakoon_clusters:
            config = ArakoonClusterConfig(cluster)
            config.load_config(SSHClient(master_ip, username='root'))
            master_nodes = [node.ip for node in config.nodes]
            if cluster_ip in master_nodes:
                master_nodes.remove(cluster_ip)
        if len(master_nodes) == 0:
            raise RuntimeError('There should be at least one other master node')

<<<<<<< HEAD
        SetupController._configure_logstash(target_client)
=======
        SetupController._configure_logstash(target_client, cluster_name)
        SetupController._configure_memcached(target_client)
>>>>>>> a738f9a5
        SetupController._add_services(target_client, unique_id, 'master')

        print 'Joining arakoon cluster'
        logger.info('Joining arakoon cluster')
        # Loading arakoon mountpoint
        if arakoon_mountpoint is None:
            if mountpoints:
                manual = 'Enter custom path'
                mountpoints.sort()
                mountpoints = [manual] + mountpoints
                arakoon_mountpoint = Interactive.ask_choice(mountpoints, question='Select arakoon database mountpoint',
                                                            default_value=writecaches[0] if len(writecaches) > 0 else None,
                                                            sort_choices=False)
                if arakoon_mountpoint == manual:
                    arakoon_mountpoint = None
            if arakoon_mountpoint is None:
                while True:
                    arakoon_mountpoint = Interactive.ask_string('Enter arakoon database path').strip().rstrip('/')
                    if target_client.dir_exists(arakoon_mountpoint):
                        break
                    else:
                        print '  Invalid path, please retry'
        target_client.config_set('ovs.arakoon.location', arakoon_mountpoint)
        arakoon_ports = {}
        exclude_ports = ServiceList.get_ports_for_ip(cluster_ip)
        for cluster in SetupController.arakoon_clusters:
            result = ArakoonInstaller.extend_cluster(master_ip, cluster_ip, cluster, exclude_ports)
            arakoon_ports[cluster] = [result['client_port'], result['messaging_port']]
            exclude_ports += arakoon_ports[cluster]

        print 'Distribute configuration files'
        logger.info('Distribute configuration files')
        master_client = ip_client_map[master_ip]
        for config_file, port in SetupController.generic_configfiles.iteritems():
            config = master_client.rawconfig_read(config_file)
            config_nodes = [n.strip() for n in config.get('main', 'nodes').split(',')]
            if unique_id not in config_nodes:
                config.set('main', 'nodes', ', '.join(config_nodes + [unique_id]))
                config.add_section(unique_id)
                config.set(unique_id, 'location', '{0}:{1}'.format(cluster_ip, port))
            for node_client in ip_client_map.itervalues():
                node_client.rawconfig_write(config_file, config)

        print 'Restarting master node services'
        logger.info('Restarting master node services')
        for cluster in SetupController.arakoon_clusters:
            ArakoonInstaller.restart_cluster_add(cluster, master_nodes, cluster_ip)
        PersistentFactory.store = None
        VolatileFactory.store = None

        arakoonservice_type = ServiceTypeList.get_by_name('Arakoon')
        for cluster, ports in arakoon_ports.iteritems():
            service = Service()
            service.name = SetupController.arakoon_clusters[cluster]
            service.type = arakoonservice_type
            service.ports = ports
            service.storagerouter = storagerouter
            service.save()

        SetupController._configure_rabbitmq(target_client)

        # Copy rabbitmq cookie
        logger.debug('Copying Rabbit MQ cookie')
        rabbitmq_cookie_file = '/var/lib/rabbitmq/.erlang.cookie'
        contents = master_client.file_read(rabbitmq_cookie_file)
        master_hostname = master_client.run('hostname')
        target_client.dir_create(os.path.dirname(rabbitmq_cookie_file))
        target_client.file_write(rabbitmq_cookie_file, contents)
        target_client.file_attribs(rabbitmq_cookie_file, mode=400)
        target_client.run('rabbitmq-server -detached 2> /dev/null; sleep 5; rabbitmqctl stop_app; sleep 5;')
        target_client.run('rabbitmqctl join_cluster rabbit@{0}; sleep 5;'.format(master_hostname))
        target_client.run('rabbitmqctl stop; sleep 5;')

        # Enable HA for the rabbitMQ queues
        SetupController._change_service_state(target_client, 'rabbitmq-server', 'start')
        SetupController._check_rabbitmq_and_enable_ha_mode(target_client)
        SetupController._configure_amqp_to_volumedriver(ip_client_map)

        print 'Starting services'
        logger.info('Starting services')
        for service in SetupController.master_services:
            if ServiceManager.has_service(service, client=target_client):
                ServiceManager.enable_service(service, client=target_client)
                SetupController._change_service_state(target_client, service, 'start')

        print 'Restarting services'
        SetupController._restart_framework_and_memcache_services(ip_client_map)

        if SetupController._run_hooks('promote', cluster_ip, master_ip):
            print 'Restarting services'
            SetupController._restart_framework_and_memcache_services(ip_client_map)

        if SetupController._avahi_installed(target_client) is True:
            SetupController._configure_avahi(target_client, cluster_name, node_name, 'master')
        target_client.run('chown -R ovs:ovs /opt/OpenvStorage/config')

        logger.info('Promote complete')

    @staticmethod
    def _demote_node(cluster_ip, master_ip, cluster_name, ip_client_map, unique_id):
        """
        Demotes a given node
        """
        from ovs.dal.lists.storagerouterlist import StorageRouterList

        print '\n+++ Demoting node +++\n'
        logger.info('Demoting node')

        target_client = ip_client_map[cluster_ip]
        node_name = target_client.run('hostname')

        storagerouter = StorageRouterList.get_by_machine_id(unique_id)
        storagerouter.node_type = 'EXTRA'
        storagerouter.save()

        # Find other (arakoon) master nodes
        master_nodes = []
        for cluster in SetupController.arakoon_clusters:
            config = ArakoonClusterConfig(cluster)
            config.load_config(SSHClient(master_ip, username='root'))
            master_nodes = [node.ip for node in config.nodes]
            if cluster_ip in master_nodes:
                master_nodes.remove(cluster_ip)
        if len(master_nodes) == 0:
            raise RuntimeError('There should be at least one other master node')

        print 'Leaving arakoon cluster'
        logger.info('Leaving arakoon cluster')
        for cluster in SetupController.arakoon_clusters:
            ArakoonInstaller.shrink_cluster(master_ip, cluster_ip, cluster)

        print 'Distribute configuration files'
        logger.info('Distribute configuration files')
        master_client = ip_client_map[master_ip]
        for config_file, port in SetupController.generic_configfiles.iteritems():
            config = master_client.rawconfig_read(config_file)
            config_nodes = [n.strip() for n in config.get('main', 'nodes').split(',')]
            if unique_id in config_nodes:
                config_nodes.remove(unique_id)
                config.set('main', 'nodes', ', '.join(config_nodes))
                config.remove_section(unique_id)
            for node_client in ip_client_map.itervalues():
                node_client.rawconfig_write(config_file, config)

        print 'Restarting master node services'
        logger.info('Restarting master node services')
        remaining_nodes = ip_client_map.keys()[:]
        if cluster_ip in remaining_nodes:
            remaining_nodes.remove(cluster_ip)
        for cluster in SetupController.arakoon_clusters:
            ArakoonInstaller.restart_cluster_remove(cluster, remaining_nodes)
        PersistentFactory.store = None
        VolatileFactory.store = None

        service_names = []
        for cluster in SetupController.arakoon_clusters:
            service_names.append(SetupController.arakoon_clusters[cluster])
        for service in storagerouter.services:
            if service.name in service_names:
                service.delete()

        print 'Removing/unconfiguring RabbitMQ'
        logger.debug('Removing/unconfiguring RabbitMQ')
        if ServiceManager.has_service('rabbitmq-server', client=target_client):
            target_client.run('rabbitmq-server -detached 2> /dev/null; sleep 5; rabbitmqctl stop_app; sleep 5;')
            target_client.run('rabbitmqctl reset; sleep 5;')
            target_client.run('rabbitmqctl stop; sleep 5;')
            SetupController._change_service_state(target_client, 'rabbitmq-server', 'stop')
            target_client.file_unlink("/var/lib/rabbitmq/.erlang.cookie")

        print 'Removing services'
        logger.info('Removing services')
        for service in [s for s in SetupController.master_node_services if s not in (SetupController.extra_node_services + [SetupController.ARAKOON_OVSDB, SetupController.ARAKOON_VOLDRV])]:
            if ServiceManager.has_service(service, client=target_client):
                logger.debug('Removing service {0}'.format(service))
                SetupController._change_service_state(target_client, service, 'stop')
                ServiceManager.remove_service(service, client=target_client)

        if ServiceManager.has_service('workers', client=target_client):
            ServiceManager.add_service(name='workers',
                                       client=target_client,
                                       params={'MEMCACHE_NODE_IP': cluster_ip,
                                               'WORKER_QUEUE': '{0}'.format(unique_id)})

        SetupController._configure_amqp_to_volumedriver(ip_client_map)

        print 'Restarting services'
        logger.debug('Restarting services')
        SetupController._restart_framework_and_memcache_services(ip_client_map, target_client)

        if SetupController._run_hooks('demote', cluster_ip, master_ip):
            print 'Restarting services'
            SetupController._restart_framework_and_memcache_services(ip_client_map, target_client)

        if SetupController._avahi_installed(target_client) is True:
            SetupController._configure_avahi(target_client, cluster_name, node_name, 'extra')

        logger.info('Demote complete')

    @staticmethod
    def _restart_framework_and_memcache_services(ip_client_map, memcached_exclude_client=None):
        for service_info in [('watcher-framework', 'stop'),
                             ('memcached', 'restart'),
                             ('watcher-framework', 'start')]:
            for node_client in ip_client_map.itervalues():
                if memcached_exclude_client is not None and memcached_exclude_client.ip == node_client.ip and service_info[0] == 'memcached':
                    continue  # Skip memcached for demoted nodes, because they don't run that service
                SetupController._change_service_state(node_client, service_info[0], service_info[1])
        VolatileFactory.store = None

    @staticmethod
    def _configure_memcached(client):
        print "Setting up Memcached"
        client.run("""sed -i 's/^-l.*/-l 0.0.0.0/g' /etc/memcached.conf""")
        client.run("""sed -i 's/^-m.*/-m 1024/g' /etc/memcached.conf""")

    @staticmethod
    def _configure_rabbitmq(client):
        print 'Setting up RabbitMQ'
        logger.debug('Setting up RabbitMQ')
        rabbitmq_port = client.config_read('ovs.core.broker.port')
        rabbitmq_login = client.config_read('ovs.core.broker.login')
        rabbitmq_password = client.config_read('ovs.core.broker.password')
        client.run("""cat > /etc/rabbitmq/rabbitmq.config << EOF
[
   {{rabbit, [{{tcp_listeners, [{0}]}},
              {{default_user, <<"{1}">>}},
              {{default_pass, <<"{2}">>}}]}}
].
EOF
""".format(rabbitmq_port, rabbitmq_login, rabbitmq_password))
        rabbitmq_running, ovs_rabbitmq_running, same_process = SetupController._is_rabbitmq_running(client)
        if rabbitmq_running is False:
            pass
        elif rabbitmq_running is True and same_process is False:
            print('  WARNING: an instance of rabbitmq-server is running, this needs to be stopped')
            try:
                client.run('service rabbitmq-server stop')
                if ovs_rabbitmq_running is True:
                    ServiceManager.stop_service('rabbitmq-server', client)
            except subprocess.CalledProcessError:
                print('  Failure stopping the rabbitmq process')
        else:
            ServiceManager.stop_service('rabbitmq-server', client)

        client.run('rabbitmq-server -detached 2> /dev/null; sleep 5;')

        # Sometimes/At random the rabbitmq server takes longer than 5 seconds to start,
        #  and the next command fails so the best solution is to retry several times
        users = Toolbox.retry_client_run(client,
                                         'rabbitmqctl list_users',
                                         logger=logger).splitlines()[1:-1]
        users = [usr.split('\t')[0] for usr in users]

        if 'ovs' not in users:
            Toolbox.retry_client_run(client,
                                     'rabbitmqctl add_user {0} {1}'.format(rabbitmq_login, rabbitmq_password),
                                     logger=logger)
            Toolbox.retry_client_run(client,
                                     'rabbitmqctl set_permissions {0} ".*" ".*" ".*"'.format(rabbitmq_login),
                                     logger=logger)

        client.run('rabbitmqctl stop; sleep 5;')

    @staticmethod
    def _check_rabbitmq_and_enable_ha_mode(client):
        rabbitmq_running, ovs_rabbitmq_running, same_process = SetupController._is_rabbitmq_running(client)
        if rabbitmq_running is True and same_process is True:
            pass
        elif rabbitmq_running is True and same_process is False:  # Wrong process is running, must be stopped and correct one started
            print('  WARNING: an instance of rabbitmq-server is running, this needs to be stopped, rabbitmq-server will be started instead')
            client.run('service rabbitmq-server stop')
            time.sleep(5)
            if ovs_rabbitmq_running is False:
                SetupController._change_service_state(client, 'rabbitmq-server', 'start')
        else:  # Neither is running
            if ServiceManager.has_service('rabbitmq-server', client):
                SetupController._change_service_state(client, 'rabbitmq-server', 'start')
            else:
                raise RuntimeError('Service rabbitmq-server has not been added on node {0}'.format(client.ip))

        client.run('sleep 5;rabbitmqctl set_policy ha-all "^(volumerouter|ovs_.*)$" \'{"ha-mode":"all"}\'')

    @staticmethod
    def _configure_amqp_to_volumedriver(node_ips):
        print 'Update existing vPools'
        logger.info('Update existing vPools')
        for node_ip in node_ips:
            with Remote(node_ip, [os, RawConfigParser, Configuration, StorageDriverConfiguration, ArakoonManagementEx], 'ovs') as remote:
                login = remote.Configuration.get('ovs.core.broker.login')
                password = remote.Configuration.get('ovs.core.broker.password')
                protocol = remote.Configuration.get('ovs.core.broker.protocol')

                cfg = remote.RawConfigParser()
                cfg.read('/opt/OpenvStorage/config/rabbitmqclient.cfg')

                uris = []
                for node in [n.strip() for n in cfg.get('main', 'nodes').split(',')]:
                    uris.append({'amqp_uri': '{0}://{1}:{2}@{3}'.format(protocol, login, password, cfg.get(node, 'location'))})

                arakoon_cluster_config = remote.ArakoonManagementEx().getCluster('voldrv').getClientConfig()
                arakoon_nodes = []
                for node_id, node_config in arakoon_cluster_config.iteritems():
                    arakoon_nodes.append({'host': node_config[0][0],
                                          'port': node_config[1],
                                          'node_id': node_id})
                configuration_dir = '{0}/storagedriver/storagedriver'.format(remote.Configuration.get('ovs.core.cfgdir'))
                if not remote.os.path.exists(configuration_dir):
                    remote.os.makedirs(configuration_dir)
                for json_file in remote.os.listdir(configuration_dir):
                    vpool_name = json_file.replace('.json', '')
                    if json_file.endswith('.json'):
                        if remote.os.path.exists('{0}/{1}.cfg'.format(configuration_dir, vpool_name)):
                            continue  # There's also a .cfg file, so this is an alba_proxy configuration file
                        storagedriver_config = remote.StorageDriverConfiguration('storagedriver', vpool_name)
                        storagedriver_config.load()
                        storagedriver_config.configure_volume_registry(vregistry_arakoon_cluster_id='voldrv',
                                                                       vregistry_arakoon_cluster_nodes=arakoon_nodes)
                        storagedriver_config.configure_event_publisher(events_amqp_routing_key=remote.Configuration.get('ovs.core.broker.queues.storagedriver'),
                                                                       events_amqp_uris=uris)
                        storagedriver_config.save()

    @staticmethod
    def _avahi_installed(client):
        installed = client.run('which avahi-daemon')
        if installed == '':
            print 'Avahi not installed'
            return False
        else:
            print 'Avahi installed'
            return True

    @staticmethod
    def _logstash_installed(client):
        if client.file_exists('/usr/sbin/logstash') \
           or client.file_exists('/usr/bin/logstash') \
           or client.file_exists('/opt/logstash/bin/logstash'):
            return True
        return False

    @staticmethod
    def _configure_logstash(client):
        if not SetupController._logstash_installed(client):
            logger.debug("Logstash is not installed, skipping it's configuration")
            return False

        print 'Configuring logstash'
        logger.info('Configuring logstash')
        if ServiceManager.has_service('logstash', client) is False:
            ServiceManager.add_service('logstash', client)
        SetupController._change_service_state(client, 'logstash', 'restart')

    @staticmethod
    def _configure_avahi(client, cluster_name, node_name, node_type):
        print '\n+++ Announcing service +++\n'
        logger.info('Announcing service')

        client.run("""cat > {3} <<EOF
<?xml version="1.0" standalone='no'?>
<!--*-nxml-*-->
<!DOCTYPE service-group SYSTEM "avahi-service.dtd">
<!-- $Id$ -->
<service-group>
    <name replace-wildcards="yes">ovs_cluster_{0}_{1}_{4}</name>
    <service>
        <type>_ovs_{2}_node._tcp</type>
        <port>443</port>
    </service>
</service-group>
EOF
""".format(cluster_name, node_name, node_type, SetupController.avahi_filename, client.ip.replace('.', '_')))
        client.run('avahi-daemon --reload')
        SetupController._change_service_state(client, 'avahi-daemon', 'restart')

    @staticmethod
    def _add_services(client, unique_id, node_type):
        if node_type == 'master':
            services = SetupController.master_node_services
            if SetupController.ARAKOON_VOLDRV in services:
                services.remove(SetupController.ARAKOON_VOLDRV)
            if SetupController.ARAKOON_OVSDB in services:
                services.remove(SetupController.ARAKOON_OVSDB)
            worker_queue = '{0},ovs_masters'.format(unique_id)
        else:
            services = SetupController.extra_node_services
            worker_queue = unique_id

        print 'Adding services'
        logger.info('Adding services')
        params = {'MEMCACHE_NODE_IP': client.ip,
                  'WORKER_QUEUE': worker_queue}
        for service in services + ['watcher-framework', 'watcher-volumedriver']:
            logger.debug('Adding service {0}'.format(service))
            ServiceManager.add_service(service, params=params, client=client)

    @staticmethod
    def _finalize_setup(client, node_name, node_type, hypervisor_info, unique_id):
        cluster_ip = client.ip
        client.dir_create('/opt/OpenvStorage/webapps/frontend/logging')
        if SetupController._logstash_installed(client):
            SetupController._change_service_state(client, 'logstash', 'restart')
        SetupController._replace_param_in_config(client=client,
                                                 config_file='/opt/OpenvStorage/webapps/frontend/logging/config.js',
                                                 old_value='http://"+window.location.hostname+":9200',
                                                 new_value='http://' + cluster_ip + ':9200')

        # Imports, not earlier than here, as all required config files should be in place.
        from ovs.dal.hybrids.pmachine import PMachine
        from ovs.dal.lists.pmachinelist import PMachineList
        from ovs.dal.hybrids.storagerouter import StorageRouter
        from ovs.dal.lists.storagerouterlist import StorageRouterList

        print 'Configuring/updating model'
        logger.info('Configuring/updating model')
        pmachine = None
        for current_pmachine in PMachineList.get_pmachines():
            if current_pmachine.ip == hypervisor_info['ip'] and current_pmachine.hvtype == hypervisor_info['type']:
                pmachine = current_pmachine
                break
        if pmachine is None:
            pmachine = PMachine()
            pmachine.ip = hypervisor_info['ip']
            pmachine.username = hypervisor_info['username']
            pmachine.password = hypervisor_info['password']
            pmachine.hvtype = hypervisor_info['type']
            pmachine.name = hypervisor_info['name']
            pmachine.save()
        storagerouter = None
        for current_storagerouter in StorageRouterList.get_storagerouters():
            if current_storagerouter.ip == cluster_ip and current_storagerouter.machine_id == unique_id:
                storagerouter = current_storagerouter
                break
        if storagerouter is None:
            storagerouter = StorageRouter()
            storagerouter.name = node_name
            storagerouter.machine_id = unique_id
            storagerouter.ip = cluster_ip
        storagerouter.node_type = node_type
        storagerouter.pmachine = pmachine
        storagerouter.save()
        return storagerouter

    @staticmethod
    def _get_disk_configuration(client):
        """
        Connect to target host and retrieve sata/ssd/raid configuration
        """
        with Remote(client.ip, [glob, os, Context]) as remote:
            def get_value(location):
                file_open = remote.os.open(location, remote.os.O_RDONLY)
                file_content = remote.os.read(file_open, 10240)
                remote.os.close(file_open)
                return str(file_content)

            content = get_value('/etc/mtab')
            boot_device = None
            for line in content.splitlines():
                if ' / ' in line:
                    boot_partition = line.split()[0]
                    boot_device = boot_partition.lstrip('/dev/').translate(None, digits)

            blk_devices = dict()
            devices = [remote.os.path.basename(device_path) for device_path in remote.glob.glob('/sys/block/*')]
            matching_devices = [device for device in devices if re.match('^(?:sd|fio|vd|xvd).*', device)]

            for matching_device in matching_devices:
                model = ''
                sectors = get_value('/sys/block/{0}/size'.format(matching_device))
                sector_size = get_value('/sys/block/{0}/queue/hw_sector_size'.format(matching_device))
                rotational = get_value('/sys/block/{0}/queue/rotational'.format(matching_device))
                context = remote.Context()
                devices = context.list_devices(subsystem='block')
                is_raid_member = False

                for entry in devices:
                    if matching_device not in entry['DEVNAME']:
                        continue

                    if entry['DEVTYPE'] == 'partition' and 'ID_FS_USAGE' in entry:
                        if 'raid' in entry['ID_FS_USAGE'].lower():
                            is_raid_member = True

                    if entry['DEVTYPE'] == 'disk' and 'ID_MODEL' in entry:
                        model = str(entry['ID_MODEL'])

                if 'fio' in matching_device:
                    model = 'FUSIONIO'

                device_details = {'size': float(sectors) * float(sector_size),
                                  'type': 'disk' if '1' in rotational else 'ssd',
                                  'software_raid': is_raid_member,
                                  'model': model,
                                  'boot_device': matching_device == boot_device}

                blk_devices[matching_device] = device_details

        # cross-check ssd devices - flawed detection on vmware
        for disk in blk_devices.keys():
            output = str(client.run("hdparm -I {0} 2> /dev/null | grep 'Solid State' || true".format('/dev/' + disk)).strip())
            if 'Solid State' in output and blk_devices[disk]['type'] == 'disk':
                print 'Updating device type for /dev/{0} to ssd'.format(disk)
                blk_devices[disk]['type'] = 'ssd'

        return blk_devices

    @staticmethod
    def _generate_default_partition_layout(blk_devices):
        """
        Process detected block devices while
        - ignoring bootdevice unless it's the only one
        - ignoring devices part of a software raid

        """

        mps_to_allocate = {'/mnt/cache1': {'device': 'DIR_ONLY', 'ssd': False, 'percentage': 100, 'label': 'cache1', 'type': 'writecache'},
                           '/mnt/cache2': {'device': 'DIR_ONLY', 'ssd': False, 'percentage': 100, 'label': 'cache2', 'type': 'readcache'},
                           '/mnt/bfs': {'device': 'DIR_ONLY', 'ssd': False, 'percentage': 100, 'label': 'backendfs', 'type': 'storage'},
                           '/var/tmp': {'device': 'DIR_ONLY', 'ssd': False, 'percentage': 100, 'label': 'tempfs', 'type': 'storage'}}

        selected_devices = dict(blk_devices)
        skipped_devices = set()
        for device, values in blk_devices.iteritems():
            if values['boot_device']:
                skipped_devices.add(device)
            if values['software_raid']:
                skipped_devices.add(device)

        for device in skipped_devices:
            selected_devices.pop(device)

        ssd_devices = list()
        disk_devices = list()

        for device, values in selected_devices.iteritems():
            if values['type'] == 'ssd':
                ssd_devices.append('/dev/' + device)
            if values['type'] == 'disk':
                disk_devices.append('/dev/' + device)

        nr_of_ssds = len(ssd_devices)
        nr_of_disks = len(disk_devices)

        print '{0} ssd devices: {1}'.format(nr_of_ssds, str(ssd_devices))
        print '{0} sata drives: {1}'.format(nr_of_disks, str(disk_devices))
        print

        if nr_of_ssds == 1:
            mps_to_allocate['/mnt/cache1']['device'] = ssd_devices[0]
            mps_to_allocate['/mnt/cache1']['percentage'] = 50
            mps_to_allocate['/mnt/cache1']['label'] = 'cache1'
            mps_to_allocate['/mnt/cache1']['type'] = 'writecache'
            mps_to_allocate['/mnt/cache2']['device'] = ssd_devices[0]
            mps_to_allocate['/mnt/cache2']['percentage'] = 50
            mps_to_allocate['/mnt/cache2']['label'] = 'cache2'
            mps_to_allocate['/mnt/cache2']['type'] = 'readcache'

        elif nr_of_ssds > 1:
            for count in xrange(nr_of_ssds):
                marker = '/mnt/cache' + str(count + 1)
                mps_to_allocate[marker] = dict()
                mps_to_allocate[marker]['device'] = ssd_devices[count]
                mps_to_allocate[marker]['type'] = 'readcache' if count > 0 else 'writecache'
                mps_to_allocate[marker]['percentage'] = 100
                mps_to_allocate[marker]['label'] = 'cache' + str(count + 1)

        for mp, values in mps_to_allocate.iteritems():
            if values['device'] in ssd_devices:
                mps_to_allocate[mp]['ssd'] = True
            else:
                mps_to_allocate[mp]['ssd'] = False

        return mps_to_allocate, skipped_devices

    @staticmethod
    def _partition_disks(client, partition_layout):
        fstab_separator = ('# BEGIN Open vStorage', '# END Open vStorage')  # Don't change, for backwards compatibility
        mounted = [device.strip() for device in client.run("cat /etc/mtab | cut -d ' ' -f 2").strip().splitlines()]

        boot_disk = ''
        unique_disks = set()
        for mp, values in partition_layout.iteritems():
            unique_disks.add(values['device'])
            if 'boot_device' in values and values['boot_device']:
                boot_disk = values['device']
                print 'Boot disk {0} will not be cleared'.format(boot_disk)
            # Umount partitions
            if mp in mounted and values['device'] != 'DIR_ONLY':
                print 'Unmounting {0}'.format(mp)
                client.run('umount -l {0}'.format(mp))

        mounted_devices = [device.strip() for device in client.run("cat /etc/mtab | cut -d ' ' -f 1").strip().splitlines()]

        for mounted_device in mounted_devices:
            for chosen_device in unique_disks:
                if boot_disk in mounted_device:
                    continue
                if chosen_device in mounted_device:
                    print 'Unmounting {0}'.format(mounted_device)
                    client.run('umount -l {0}'.format(mounted_device))

        # Wipe disks
        for disk in unique_disks:
            if disk == 'DIR_ONLY':
                continue
            if disk == boot_disk:
                continue

            print "Partitioning disk {0}".format(disk)
            client.run('parted {0} -s mklabel gpt'.format(disk))

        # Pre process partition info (disk as key)
        mountpoints = partition_layout.keys()
        mountpoints.sort()
        partitions_by_disk = dict()
        for mp in mountpoints:
            partition = partition_layout[mp]
            disk = partition['device']
            percentage = partition['percentage']
            label = partition['label']
            if disk in partitions_by_disk:
                partitions_by_disk[disk].append((mp, percentage, label))
            else:
                partitions_by_disk[disk] = [(mp, percentage, label)]

        # Partition and format disks
        mpts_to_mount = []
        fstab_entries = ['{0} - Do not edit anything in this block'.format(fstab_separator[0])]
        for disk, partitions in partitions_by_disk.iteritems():
            if disk == 'DIR_ONLY':
                for directory, _, _ in partitions:
                    client.dir_create(directory)
                continue

            if disk == boot_disk:
                for mp, percentage, label in partitions:
                    print 'Partitioning free space on bootdisk: {0}'.format(disk)
                    command = """parted {0} """.format(boot_disk)
                    command += """unit % print free | grep 'Free Space' | tail -n1 | awk '{print $1}'"""
                    start = int(float(client.run(command).split('%')[0])) + 1
                    nr_of_partitions = int(client.run('lsblk {0} | grep part | wc -l'.format(boot_disk))) + 1
                    client.run('parted -s -a optimal {0} unit % mkpart primary ext4 {1}% 100%'.format(disk, start))
                    fstab_entry = OSManager.get_fstab_entry(label, mp)
                    fstab_entries.append(fstab_entry)
                    client.run('mkfs.ext4 -q {0} -L {1}'.format(boot_disk + str(nr_of_partitions), label))
                    mpts_to_mount.append(mp)
                continue

            start = '2MB'
            count = 1
            for mp, percentage, label in partitions:
                if start == '2MB':
                    size_in_percentage = int(percentage)
                    client.run('parted {0} -s mkpart {1} {2} {3}%'.format(disk, label, start, size_in_percentage))
                else:
                    size_in_percentage = int(start) + int(percentage)
                    client.run('parted {0} -s mkpart {1} {2}% {3}%'.format(disk, label, start, size_in_percentage))
                client.run('mkfs.ext4 -q {0} -L {1}'.format(disk + str(count), label))
                fstab_entry = OSManager.get_fstab_entry(label, mp)
                fstab_entries.append(fstab_entry)
                mpts_to_mount.append(mp)
                count += 1
                start = size_in_percentage

        fstab_entries.append(fstab_separator[1])

        # Update fstab
        original_content = [line.strip() for line in client.file_read('/etc/fstab').strip().splitlines()]
        new_content = []
        skip = False
        for line in original_content:
            if skip is False:
                if line.startswith(fstab_separator[0]):
                    skip = True
                else:
                    new_content.append(line)
            elif line.startswith(fstab_separator[1]):
                skip = False
        new_content += fstab_entries
        client.file_write('/etc/fstab', '{0}\n'.format('\n'.join(new_content)))

        print 'Mounting all partitions ...'
        output = client.run('mount -l || true')
        for mp in mpts_to_mount:
            client.dir_create(mp)
            if mp not in output:
                client.run('mount {0}'.format(mp))

        client.run('chmod 1777 /var/tmp')

    @staticmethod
    def apply_flexible_disk_layout(client, auto_config=False, default=None):
        def print_and_sleep(message, sleep_count=1):
            if not message.startswith('\n>>>'):
                message = '\n>>> {0}'.format(message)
            if not message.endswith('\n'):
                message = '{0}\n'.format(message)
            print message
            time.sleep(sleep_count)

        def show_layout(proposed):
            print
            print 'Proposed partition layout:'
            print
            print '! Mark fastest ssd device as writecache'
            print '! Leave /mnt/bfs as DIR_ONLY when not using a local vpool'
            print
            key_map = list()
            longest_mp = max([len(mp) for mp in proposed])
            for mp in sorted(proposed):
                key_map.append(mp)
                if not proposed[mp]['device'] or proposed[mp]['device'] == 'DIR_ONLY':
                    print "{0:{1}} :  device : DIR_ONLY".format(mp, longest_mp)
                    continue

                mp_values = ''
                for dict_key in sorted(proposed[mp]):
                    value = str(proposed[mp][dict_key])
                    if dict_key == 'device' and value and value != 'DIR_ONLY':
                        size = device_size_map[value]
                        size_in_gb = int(size / 1000.0 / 1000.0 / 1000.0)
                        value = value + ' ({0} GB)'.format(size_in_gb)
                    if dict_key == 'device':
                        mp_values += ' {0} : {1:20}'.format(dict_key, value)
                    elif dict_key == 'label':
                        mp_values += ' {0} : {1:10}'.format(dict_key, value)
                    else:
                        mp_values += ' {0} : {1:5}'.format(dict_key, value)

                print "{0:{1}} : {2}".format(mp, longest_mp, mp_values)

            return key_map

        def check_percentages(percentage_mapping, device_to_check):
            total_percentage_assigned = sum([perc for perc in percentage_mapping[device_to_check].itervalues()])
            if total_percentage_assigned > 100:
                print_and_sleep('More than 100% specified for device {0}, please update manually'.format(device_to_check))
            elif total_percentage_assigned < 100:
                print_and_sleep('Less than 100% specified for device {0}, please update manually if required'.format(device_to_check))

        blk_devices = SetupController._get_disk_configuration(client)
        boot_disk = ''
        # check for free space on bootdevice
        if auto_config is False:
            for disk, values in blk_devices.iteritems():
                if values['boot_device'] and values['type'] in ['ssd']:
                    boot_disk += disk
                    break

            if not boot_disk:
                print 'No SSD boot disk detected ...'
                print 'Skipping partitioning of free space on boot disk ...'
            else:
                command = """parted /dev/{0} """.format(boot_disk)
                command += """unit GB print free | grep 'Free Space' | tail -n1 | awk '{print $3}'"""
                free_space = float(client.run(command).split('GB')[0])

                if free_space < 1.0:
                    print 'Skipping auto partitioning of free space on bootdisk as it is < 1 GiB'
                    print 'If required partition and mount manually for use in add vpool'
                    boot_disk = ''

        skipped = set()
        if default is None:
            default, skipped = SetupController._generate_default_partition_layout(blk_devices)

        ssd_devices = set([mountpoint_info['device'] for mountpoint_info in default.itervalues() if mountpoint_info.get('ssd', False) is True])

        print 'Excluded: {0}'.format(skipped)
        print '-> bootdisk or part of software RAID configuration'
        print

        if boot_disk:
            print 'Adding free space on boot disk - only mountpoint, label and type can be changed!'
            default['/mnt/os_cache'] = {'device': "/dev/{0}".format(boot_disk), 'ssd': True, 'boot_device': True, 'percentage': 100, 'label': 'os_cache', 'type': 'readcache'}

        device_size_map = dict()
        for key, values in blk_devices.iteritems():
            device_size_map['/dev/' + key] = values['size']

        if auto_config is True:
            SetupController._partition_disks(client, default)
            return default

        choices = show_layout(default)
        percentage_map = {}
        for mountpoint, info in default.iteritems():
            device = info.get('device')
            if device == 'DIR_ONLY':
                continue

            if device not in percentage_map:
                percentage_map[device] = {mountpoint: 0}
            elif mountpoint not in percentage_map[device]:
                percentage_map[device][mountpoint] = 0
            percentage_map[device][mountpoint] += info['percentage']

        while True:
            menu_actions = ['Add', 'Remove', 'Update', 'Print', 'Apply', 'Quit']
            chosen = Interactive.ask_choice(menu_actions, 'Make a choice', sort_choices=False)

            if chosen == 'Add':
                to_add = Interactive.ask_string('Enter mountpoint to add')
                if to_add in default:
                    print_and_sleep('Mountpoint {0} already exists'.format(to_add))
                else:
                    # Calculcate new default labelname
                    label_counters = []
                    for mountpoint_info in default.itervalues():
                        if re.match('^cache[0-9]{1,2}$', mountpoint_info['label'].strip()):
                            label_counters.append(int(mountpoint_info['label'].strip().split('cache')[1]))

                    new_label = None
                    for new_counter in xrange(1, 1000):
                        if new_counter in label_counters:
                            continue
                        new_label = 'cache{0}'.format(new_counter)
                        break
                    default[to_add] = dict(SetupController.PARTITION_DEFAULTS)
                    default[to_add]['label'] = new_label

                choices = show_layout(default)

            elif chosen == 'Remove':
                to_remove = Interactive.ask_string('Enter mountpoint to remove')
                if to_remove in default:
                    copied_map = copy.deepcopy(percentage_map)
                    for device, mp_info in copied_map.iteritems():
                        for mountp in copied_map[device]:
                            if mountp == to_remove:
                                percentage_map[device].pop(to_remove)
                    default.pop(to_remove)
                else:
                    print_and_sleep('Mountpoint {0} not found, no action taken'.format(to_remove))
                choices = show_layout(default)

            elif chosen == 'Quit':
                return 'QUIT'

            elif chosen == 'Print':
                show_layout(default)

            elif chosen == 'Update':
                to_update = Interactive.ask_choice(choices)
                subitem = default[to_update]
                is_boot_device = 'boot_device' in subitem and subitem['boot_device'] is True
                submenu_items = subitem.keys()
                if 'boot_device' in submenu_items:
                    submenu_items.remove('boot_device')
                submenu_items.remove('ssd')
                submenu_items.append('mountpoint')
                submenu_items.append('finish')

                while True:
                    for sub_key in sorted(subitem):
                        print "{0:15} : {1}".format(sub_key, subitem[sub_key])
                    print "{0:15} : {1}".format('mountpoint', to_update)
                    print

                    subitem_chosen = Interactive.ask_choice(submenu_items, sort_choices=False)
                    if subitem_chosen == 'finish':
                        break
                    elif is_boot_device and subitem_chosen not in ['type', 'label']:
                        print '\nOnly mountpoint, label and type can be changed for a boot device'
                        print 'All free space will be allocated to the new partition'
                        time.sleep(1)
                    elif subitem_chosen == 'percentage':
                        answer = Interactive.ask_integer('Please specify the percentage: ', 1, 100)
                        subitem['percentage'] = answer
                        device = subitem['device']
                        # Recalculate percentages
                        if device in percentage_map:
                            percentage_map[device][to_update] = answer
                            if len(percentage_map[device]) != 2:
                                check_percentages(percentage_map, device)
                            else:
                                total_percentage = sum([percent for percent in percentage_map[device].itervalues()])
                                if total_percentage > 100:
                                    for mountp in percentage_map[device].iterkeys():
                                        if mountp != to_update:
                                            percentage_map[device][mountp] = 100 - answer
                                            default[mountp]['percentage'] = 100 - answer
                                            print_and_sleep('Overallocation detected, updated {0} on device {1} to {2}%'.format(mountp, device, 100 - answer))
                    elif subitem_chosen == 'type':
                        answer = Interactive.ask_choice(['readcache', 'writecache', 'storage'], 'Please set the type', 'storage', False)
                        subitem['type'] = answer
                    elif subitem_chosen == 'label':
                        answer = Interactive.ask_string('Please set the label')
                        if not re.match('^[a-z]+[0-9]*', answer):
                            print_and_sleep('Invalid entry {0} for label'.format(answer))
                        else:
                            subitem['label'] = answer
                    elif subitem_chosen == 'mountpoint':
                        answer = Interactive.ask_string('Please set the mountpoint')
                        if not re.match('^/(?:[a-zA-Z0-9_-]+/)*[a-zA-Z0-9_-]+$', answer):
                            print_and_sleep('Invalid entry {0} for mountpoint'.format(answer))
                        elif answer in default:
                            print_and_sleep('New mountpoint already exists!')
                        else:
                            default.pop(to_update)
                            default[answer] = subitem
                            for dev, mp_info in percentage_map.iteritems():
                                for mountp in mp_info.iterkeys():
                                    if mountp == to_update:
                                        percentage = percentage_map[dev].pop(mountp)
                                        percentage_map[dev][answer] = percentage
                            to_update = answer
                    elif subitem_chosen == 'device':
                        answer = Interactive.ask_string('Please set the device')
                        if not re.match('^/dev/[a-z]{3}$', answer):
                            print_and_sleep('Invalid entry {0} for device'.format(answer))
                        elif answer not in device_size_map:
                            print_and_sleep('Device {0} does not exist'.format(answer))
                        elif answer == subitem['device']:
                            print_and_sleep('Same device specified, nothing will be updated')
                        else:
                            mountpoint = to_update
                            orig_device = subitem['device']
                            percentage = subitem['percentage']
                            subitem['ssd'] = answer in ssd_devices
                            subitem['device'] = answer

                            if orig_device in percentage_map:
                                # Update original device
                                percentage_map[orig_device].pop(mountpoint)
                                if len(percentage_map[orig_device]) > 1:
                                    check_percentages(percentage_map, orig_device)

                                # Update new device
                                if answer in percentage_map:
                                    percentage_map[answer][mountpoint] = percentage
                                    if len(percentage_map[answer]) == 2:
                                        default[mountpoint]['percentage'] = percentage
                                        total_percentage = sum([percent for percent in percentage_map[answer].itervalues()])
                                        if total_percentage > 100:
                                            for mountp in percentage_map[answer].iterkeys():
                                                if mountp != mountpoint:
                                                    percentage_map[answer][mountp] = 100 - percentage
                                                    default[mountp]['percentage'] = 100 - percentage
                                                    print_and_sleep('Overallocation detected, updated {0} on device {1} to {2}%'.format(mountp, answer, 100 - percentage))
                                    elif len(percentage_map[answer]) > 2:
                                        check_percentages(percentage_map, answer)

                            if answer not in percentage_map:
                                percentage_map[answer] = {mountpoint: percentage if isinstance(percentage, int) else 0}
                            elif mountpoint not in percentage_map[answer]:
                                percentage_map[answer][mountpoint] = percentage if isinstance(percentage, int) else 0
                                check_percentages(percentage_map, answer)

                choices = show_layout(default)

            elif chosen == 'Apply':
                total = dict()
                valid_percentages = True
                for details in default.itervalues():
                    device = details['device']
                    if device == 'DIR_ONLY':
                        continue
                    if details['percentage'] == 'NA' or details['percentage'] == 0:
                        print '>>> Invalid percentage value for device: {0}'.format(device)
                        print
                        time.sleep(1)
                        valid_percentages = False
                        break
                    percentage = int(details['percentage'])
                    if device in total:
                        total[device] += percentage
                    else:
                        total[device] = percentage

                if valid_percentages is True:
                    for device, percentage in total.iteritems():
                        if 0 < percentage <= 100:
                            continue
                        else:
                            print '>>> Invalid total {0}% for device: {1}'.format(percentage, device)
                            print
                            time.sleep(1)
                            valid_percentages = False
                            break

                if valid_percentages is False:
                    choices = show_layout(default)
                    continue

                has_read = False
                has_write = False
                for details in default.itervalues():
                    disk_type = details['type']
                    if disk_type == 'readcache':
                        has_read = True
                    elif disk_type == 'writecache':
                        has_write = True
                if has_read is False or has_write is False:
                    print
                    print '>>> At least one readcache partition and one writecache partition must be configured'
                    print
                    time.sleep(1)
                    choices = show_layout(default)
                    continue

                valid_labels = True
                partitions = set()
                nr_of_labels = 0
                for details in default.itervalues():
                    if 'DIR_ONLY' not in details['device']:
                        partitions.add(details['label'])
                        nr_of_labels += 1
                if len(partitions) < nr_of_labels:
                    print '! Partition labels should be unique across partitions'
                    print
                    time.sleep(1)
                    valid_labels = False

                if valid_labels is False:
                    choices = show_layout(default)
                    continue

                show_layout(default)
                confirmation = Interactive.ask_yesno('Please confirm the partition layout, ALL DATA WILL BE ERASED ON THE DISKS ABOVE!', False)
                if confirmation is True:
                    print 'Applying partition layout ...'
                    SetupController._partition_disks(client, default)
                    return default
                else:
                    print 'Please confirm by typing "y"'

    @staticmethod
    def _discover_nodes(client):
        nodes = {}
        ipaddresses = client.run("ip a | grep 'inet ' | sed 's/\s\s*/ /g' | cut -d ' ' -f 3 | cut -d '/' -f 1").strip().splitlines()
        ipaddresses = [found_ip.strip() for found_ip in ipaddresses if found_ip.strip() != '127.0.0.1']
        SetupController.host_ips = set(ipaddresses)
        SetupController._change_service_state(client, 'dbus', 'start')
        SetupController._change_service_state(client, 'avahi-daemon', 'start')
        discover_result = client.run('timeout -k 60 45 avahi-browse -artp 2> /dev/null | grep ovs_cluster || true')
        logger.debug('Avahi discovery result:\n{0}'.format(discover_result))
        for entry in discover_result.splitlines():
            entry_parts = entry.split(';')
            if entry_parts[0] == '=' and entry_parts[2] == 'IPv4' and entry_parts[7] not in ipaddresses:
                # =;eth0;IPv4;ovs_cluster_kenneth_ovs100;_ovs_master_node._tcp;local;ovs100.local;172.22.1.10;443;
                # split(';') -> [3]  = ovs_cluster_kenneth_ovs100
                #               [4]  = _ovs_master_node._tcp -> contains _ovs_<type>_node
                #               [7]  = 172.22.1.10 (ip)
                # split('_') -> [-1] = ovs100 (node name)
                #               [-2] = kenneth (cluster name)
                cluster_info = entry_parts[3].split('_')
                cluster_name = cluster_info[2]
                node_name = cluster_info[3]
                if cluster_name not in nodes:
                    nodes[cluster_name] = {}
                if node_name not in nodes[cluster_name]:
                    nodes[cluster_name][node_name] = {'ip': '', 'type': '', 'ip_list': []}
                try:
                    ip = '{0}.{1}.{2}.{3}'.format(cluster_info[4], cluster_info[5], cluster_info[6], cluster_info[7])
                except IndexError:
                    ip = entry_parts[7]
                nodes[cluster_name][node_name]['ip'] = ip
                nodes[cluster_name][node_name]['type'] = entry_parts[4].split('_')[2]
                nodes[cluster_name][node_name]['ip_list'].append(ip)
        return nodes

    @staticmethod
    def _replace_param_in_config(client, config_file, old_value, new_value):
        if client.file_exists(config_file):
            contents = client.file_read(config_file)
            if new_value in contents and new_value.find(old_value) > 0:
                pass
            elif old_value in contents:
                contents = contents.replace(old_value, new_value)
            client.file_write(config_file, contents)

    @staticmethod
    def _change_service_state(client, name, state):
        """
        Starts/stops/restarts a service
        """
        action = None
        # Enable service before changing the state
        status = ServiceManager.is_enabled(name, client=client)
        if status is False:
            ServiceManager.enable_service(name, client=client)

        status = ServiceManager.get_service_status(name, client=client)
        if status is False and state in ['start', 'restart']:
            ServiceManager.start_service(name, client=client)
            action = 'started'
        elif status is True and state == 'stop':
            ServiceManager.stop_service(name, client=client)
            action = 'stopped'
        elif status is True and state == 'restart':
            ServiceManager.restart_service(name, client=client)
            action = 'restarted'

        if action is None:
            print '  [{0}] {1} already {2}'.format(client.ip, name, 'running' if status is True else 'halted')
        else:
            timeout = 300
            safetycounter = 0
            while safetycounter < timeout:
                status = ServiceManager.get_service_status(name, client=client)
                if (status is False and state == 'stop') or (status is True and state in ['start', 'restart']):
                    break
                safetycounter += 1
                time.sleep(1)
            if safetycounter == timeout:
                raise RuntimeError('Service {0} could not be {1} on node {2}'.format(name, action, client.ip))
            print '  [{0}] {1} {2}'.format(client.ip, name, action)

    @staticmethod
    def _is_rabbitmq_running(client):
        rabbitmq_running, rabbitmq_pid = False, 0
        ovs_rabbitmq_running, pid = False, -1
        output = client.run('rabbitmqctl status || true')
        if output:
            output = output.splitlines()
            for line in output:
                if 'pid' in line:
                    rabbitmq_running = True
                    rabbitmq_pid = line.split(',')[1].replace('}', '')
                    if not rabbitmq_pid.isdigit():
                        rabbitmq_pid = 0
                    break

        if ServiceManager.has_service('rabbitmq-server', client) and ServiceManager.get_service_status('rabbitmq-server', client):
            ovs_rabbitmq_running = True
            pid = ServiceManager.get_service_pid('rabbitmq-server', client)
        same_process = (rabbitmq_pid == pid)
        return rabbitmq_running, ovs_rabbitmq_running, same_process

    @staticmethod
    def _run_hooks(hook_type, cluster_ip, master_ip=None):
        """
        Execute hooks
        """
        if hook_type != 'firstnode' and master_ip is None:
            raise ValueError('Master IP needs to be specified')

        functions = Toolbox.fetch_hooks('setup', hook_type)
        functions_found = len(functions) > 0
        if functions_found is True:
            print '\n+++ Running plugin hooks +++\n'
        for function in functions:
            if master_ip is None:
                function(cluster_ip=cluster_ip)
            else:
                function(cluster_ip=cluster_ip, master_ip=master_ip)
        return functions_found<|MERGE_RESOLUTION|>--- conflicted
+++ resolved
@@ -1160,12 +1160,8 @@
         if len(master_nodes) == 0:
             raise RuntimeError('There should be at least one other master node')
 
-<<<<<<< HEAD
         SetupController._configure_logstash(target_client)
-=======
-        SetupController._configure_logstash(target_client, cluster_name)
         SetupController._configure_memcached(target_client)
->>>>>>> a738f9a5
         SetupController._add_services(target_client, unique_id, 'master')
 
         print 'Joining arakoon cluster'
