# Copyright 2014 Open vStorage NV
#
# Licensed under the Apache License, Version 2.0 (the "License");
# you may not use this file except in compliance with the License.
# You may obtain a copy of the License at
#
#     http://www.apache.org/licenses/LICENSE-2.0
#
# Unless required by applicable law or agreed to in writing, software
# distributed under the License is distributed on an "AS IS" BASIS,
# WITHOUT WARRANTIES OR CONDITIONS OF ANY KIND, either express or implied.
# See the License for the specific language governing permissions and
# limitations under the License.

"""
Module for SetupController
"""

import os
import re
import sys
import json
import time
import base64
import urllib2
import subprocess
from paramiko import AuthenticationException

from ConfigParser import RawConfigParser
from ovs.extensions.db.arakoon.ArakoonInstaller import ArakoonInstaller, ArakoonClusterConfig
from ovs.extensions.generic.sshclient import SSHClient
from ovs.extensions.generic.interactive import Interactive
from ovs.extensions.generic.remote import Remote
from ovs.extensions.generic.system import System
from ovs.log.logHandler import LogHandler
from ovs.lib.helpers.toolbox import Toolbox
from ovs.extensions.migration.migrator import Migrator
from ovs.extensions.db.arakoon.ArakoonManagement import ArakoonManagementEx
from ovs.extensions.packages.package import PackageManager
from ovs.extensions.storage.persistentfactory import PersistentFactory
from ovs.extensions.storage.volatilefactory import VolatileFactory
from ovs.extensions.storageserver.storagedriver import StorageDriverConfiguration
from ovs.extensions.services.service import ServiceManager
from ovs.extensions.generic.configuration import Configuration
from ovs.extensions.generic.filemutex import FileMutex

logger = LogHandler.get('lib', name='setup')
logger.logger.propagate = False


class SetupController(object):
    """
    This class contains all logic for setting up an environment, installed with system-native packages
    """

    # Generic configuration files
    generic_configfiles = {'memcached': ('/opt/OpenvStorage/config/memcacheclient.cfg', 11211),
                           'rabbitmq': ('/opt/OpenvStorage/config/rabbitmqclient.cfg', 5672)}
    avahi_filename = '/etc/avahi/services/ovs_cluster.service'

    # Services
    model_services = ['memcached', 'arakoon-ovsdb']
    master_services = model_services + ['rabbitmq-server']
    extra_node_services = ['workers', 'volumerouter-consumer']
    master_node_services = master_services + ['scheduled-tasks', 'snmp', 'webapp-api', 'nginx',
                                              'volumerouter-consumer'] + extra_node_services

    discovered_nodes = {}
    host_ips = set()

    @staticmethod
    def setup_node(ip=None, force_type=None):
        """
        Sets up a node.
        1. Some magic figuring out here:
           - Which cluster (new, joining)
           - Cluster role (master, extra)
        2. Prepare cluster
        3. Depending on (2), setup first/extra node
        4. Depending on (2), promote new extra node
        """

        print Interactive.boxed_message(['Open vStorage Setup'])
        logger.info('Starting Open vStorage Setup')

        target_password = None
        cluster_name = None
        first_node = True
        nodes = []
        cluster_ip = None
        hypervisor_type = None
        hypervisor_name = None
        hypervisor_password = None
        hypervisor_ip = None
        hypervisor_username = 'root'
        known_passwords = {}
        master_ip = None
        join_cluster = False
        configure_memcached = True
        configure_rabbitmq = True
        enable_heartbeats = True
        ip_client_map = {}

        # Support non-interactive setup
        preconfig = '/tmp/openvstorage_preconfig.cfg'
        if os.path.exists(preconfig):
            config = RawConfigParser()
            config.read(preconfig)
            ip = config.get('setup', 'target_ip')
            target_password = config.get('setup', 'target_password')  # @TODO: Replace by using "known_passwords"
            cluster_ip = config.get('setup', 'cluster_ip')
            cluster_name = str(config.get('setup', 'cluster_name'))
            master_ip = config.get('setup', 'master_ip')
            hypervisor_type = config.get('setup', 'hypervisor_type')
            hypervisor_name = config.get('setup', 'hypervisor_name')
            hypervisor_ip = config.get('setup', 'hypervisor_ip')
            hypervisor_username = config.get('setup', 'hypervisor_username')
            hypervisor_password = config.get('setup', 'hypervisor_password')
            join_cluster = config.getboolean('setup', 'join_cluster')
            configure_memcached = config.getboolean('setup', 'configure_memcached')
            configure_rabbitmq = config.getboolean('setup', 'configure_rabbitmq')
            if config.has_option('setup', 'other_nodes'):
                SetupController.discovered_nodes = json.loads(config.get('setup', 'other_nodes'))
            if config.has_option('setup', 'passwords'):
                known_passwords = json.loads(config.get('setup', 'passwords'))
            enable_heartbeats = False

        try:
            if force_type is not None:
                force_type = force_type.lower()
                if force_type not in ['master', 'extra']:
                    raise ValueError("The force_type parameter should be 'master' or 'extra'.")

            # Create connection to target node
            print '\n+++ Setting up connections +++\n'
            logger.info('Setting up connections')

            if ip is None:
                ip = '127.0.0.1'
            if target_password is None:
                node_string = 'this node' if ip == '127.0.0.1' else ip
                target_node_password = SetupController._ask_validate_password(ip, username='root', node_string=node_string)
            else:
                target_node_password = target_password
            target_client = SSHClient(ip, username='root', password=target_node_password)
            ip_client_map[ip] = target_client

            logger.debug('Target client loaded')

            if target_client.config_read('ovs.core.setupcompleted') is True:
                raise RuntimeError('This node has already been configured for Open vStorage. Re-running the setup is not supported.')

            print '\n+++ Collecting cluster information +++\n'
            logger.info('Collecting cluster information')

            ipaddresses = target_client.run("ip a | grep 'inet ' | sed 's/\s\s*/ /g' | cut -d ' ' -f 3 | cut -d '/' -f 1").strip().splitlines()
            ipaddresses = [found_ip.strip() for found_ip in ipaddresses if found_ip.strip() != '127.0.0.1']
            SetupController.host_ips = set(ipaddresses)

            # Check whether running local or remote
            unique_id = System.get_my_machine_id(target_client)
            local_unique_id = System.get_my_machine_id()
            remote_install = unique_id != local_unique_id
            logger.debug('{0} installation'.format('Remote' if remote_install else 'Local'))
            try:
                _ = Configuration.get('ovs.grid.ip')
            except:
                raise RuntimeError("The 'openvstorage' package is not installed on {0}".format(ip))

            # Getting cluster information
            current_cluster_names = []
            clusters = []
            avahi_installed = SetupController._avahi_installed(target_client)
            discovery_result = {}
            if avahi_installed is True:
                discovery_result = SetupController._discover_nodes(target_client)
                if discovery_result:
                    clusters = discovery_result.keys()
                    clusters.sort()
                    current_cluster_names = clusters[:]
                    logger.debug('Cluster names: {0}'.format(current_cluster_names))
                else:
                    logger.debug('No clusters found')
            else:
                logger.debug('No avahi installed/detected')

            local_cluster_name = None
            if remote_install is True:
                if os.path.exists(SetupController.avahi_filename):
                    with open(SetupController.avahi_filename, 'r') as avahi_file:
                        avahi_contents = avahi_file.read()
                    match_groups = re.search('>ovs_cluster_(?P<cluster>[^_]+)_.+?<', avahi_contents).groupdict()
                    if 'cluster' in match_groups:
                        local_cluster_name = match_groups['cluster']

            node_name = target_client.run('hostname')
            logger.debug('Current host: {0}'.format(node_name))
            if cluster_name is None:
                while True:
                    logger.debug('Cluster selection')
                    new_cluster = 'Create a new cluster'
                    join_manually = 'Join {0} cluster'.format('a' if len(clusters) == 0 else 'a different')
                    cluster_options = [new_cluster] + clusters + [join_manually]
                    question = 'Select a cluster to join' if len(clusters) > 0 else 'No clusters found'
                    cluster_name = Interactive.ask_choice(cluster_options, question,
                                                          default_value=local_cluster_name,
                                                          sort_choices=False)
                    if cluster_name == new_cluster:
                        cluster_name = None
                        first_node = True
                    elif cluster_name == join_manually:
                        cluster_name = None
                        first_node = False
                        node_ip = Interactive.ask_string('Please enter the IP of one of the cluster\'s nodes')
                        if not re.match(SSHClient.IP_REGEX, node_ip):
                            print 'Incorrect IP provided'
                            continue
                        if node_ip in target_client.local_ips:
                            print "A local ip address was given, please select '{0}'".format(new_cluster)
                            continue
                        logger.debug('Trying to manually join cluster on {0}'.format(node_ip))

                        node_password = SetupController._ask_validate_password(node_ip, username='root')
                        storagerouters = {}
                        try:
                            from ovs.dal.lists.storagerouterlist import StorageRouterList
                            with Remote(node_ip, [StorageRouterList],
                                        username='root',
                                        password=node_password,
                                        strict_host_key_checking=False) as remote:
                                for sr in remote.StorageRouterList.get_storagerouters():
                                    storagerouters[sr.ip] = sr.name
                                    if sr.node_type == 'MASTER':
                                        if sr.ip == node_ip:
                                            master_ip = node_ip
                                            known_passwords[master_ip] = node_password
                                        elif master_ip is None:
                                            master_ip = sr.ip
                        except Exception, ex:
                            logger.error('Error loading storagerouters: {0}'.format(ex))
                        if len(storagerouters) == 0:
                            logger.debug('No StorageRouters could be loaded, cannot join the cluster')
                            print 'The cluster on the given master node cannot be joined as no StorageRouters could be loaded'
                            continue
                        correct = Interactive.ask_yesno(
                            message='Following StorageRouters were detected:\n    {0}\nAre they correct?'.format(
                                ', '.join(storagerouters.keys()))
                        )
                        if correct is False:
                            print 'The cluster on the given master node cannot be joined as not all StorageRouters could be loaded'
                            continue

                        known_passwords[node_ip] = node_password
                        if master_ip is not None and master_ip not in known_passwords:
                            master_password = SetupController._ask_validate_password(master_ip, username='root')
                            known_passwords[master_ip] = master_password
                        for sr_ip, sr_name in storagerouters.iteritems():
                            SetupController.discovered_nodes = {sr_name: {'ip': sr_ip,
                                                                          'type': 'unknown',
                                                                          'ip_list': [sr_ip]}}
                            nodes.append(sr_ip)
                        if node_ip not in ip_client_map:
                            ip_client_map[node_ip] = SSHClient(node_ip, username='root', password=node_password)
                    else:
                        logger.debug('Cluster {0} selected'.format(cluster_name))
                        SetupController.discovered_nodes = discovery_result[cluster_name]
                        nodes = [node_property['ip'] for node_property in discovery_result[cluster_name].values()]
                        if node_name in discovery_result[cluster_name].keys():
                            continue_install = Interactive.ask_yesno(
                                '{0} already exists in cluster {1}. Do you want to continue?'.format(
                                    node_name, cluster_name
                                ), default_value=True
                            )
                            if continue_install is False:
                                raise ValueError('Duplicate node name found.')
                        master_nodes = [this_node_name for this_node_name, node_properties in discovery_result[cluster_name].iteritems()
                                        if node_properties.get('type', None) == 'master']
                        if len(master_nodes) == 0:
                            raise RuntimeError('No master node could be found in cluster {0}'.format(cluster_name))
                        master_ip = discovery_result[cluster_name][master_nodes[0]]['ip']
                        master_password = SetupController._ask_validate_password(master_ip, username='root')
                        known_passwords[master_ip] = master_password
                        if master_ip not in ip_client_map:
                            ip_client_map[master_ip] = SSHClient(master_ip, username='root', password=master_password)
                        first_node = False
                    break

                if first_node is True and cluster_name is None:
                    while True:
                        cluster_name = Interactive.ask_string('Please enter the cluster name')
                        if cluster_name in current_cluster_names:
                            print 'The new cluster name should be unique.'
                        elif not re.match('^[0-9a-zA-Z]+(\-[0-9a-zA-Z]+)*$', cluster_name):
                            print "The new cluster name can only contain numbers, letters and dashes."
                        else:
                            break

            else:  # Automated install
                logger.debug('Automated installation')
                if SetupController._avahi_installed(target_client):
                    if cluster_name in discovery_result:
                        SetupController.discovered_nodes = discovery_result[cluster_name]
                nodes = [node_property['ip'] for node_property in SetupController.discovered_nodes.values()]
                first_node = not join_cluster
            if not cluster_name and first_node is False and avahi_installed is True:
                raise RuntimeError('The name of the cluster should be known by now.')

            # Get target cluster ip
            ipaddresses = target_client.run("ip a | grep 'inet ' | sed 's/\s\s*/ /g' | cut -d ' ' -f 3 | cut -d '/' -f 1").strip().splitlines()
            ipaddresses = [found_ip.strip() for found_ip in ipaddresses if found_ip.strip() != '127.0.0.1']
            if not cluster_ip:
                cluster_ip = Interactive.ask_choice(ipaddresses, 'Select the public ip address of {0}'.format(node_name))
                ip_client_map.pop(ip)
                ip_client_map[cluster_ip] = SSHClient(cluster_ip, username='root', password=target_node_password)
            known_passwords[cluster_ip] = target_node_password
            if cluster_ip not in nodes:
                nodes.append(cluster_ip)
            logger.debug('Cluster ip is selected as {0}'.format(cluster_ip))

            if target_password is not None:
                for node in nodes:
                    known_passwords[node] = target_password

            hypervisor_info, ip_client_map = SetupController._prepare_node(cluster_ip=cluster_ip,
                                                                           nodes=nodes,
                                                                           known_passwords=known_passwords,
                                                                           ip_client_map=ip_client_map,
                                                                           hypervisor_info={'type': hypervisor_type,
                                                                                            'name': hypervisor_name,
                                                                                            'username': hypervisor_username,
                                                                                            'ip': hypervisor_ip,
                                                                                            'password': hypervisor_password})
            if first_node is True:
                SetupController._setup_first_node(target_client=ip_client_map[cluster_ip],
                                                  unique_id=unique_id,
                                                  cluster_name=cluster_name,
                                                  node_name=node_name,
                                                  hypervisor_info=hypervisor_info,
                                                  enable_heartbeats=enable_heartbeats,
                                                  configure_memcached=configure_memcached,
                                                  configure_rabbitmq=configure_rabbitmq)
            else:
                # Deciding master/extra
                SetupController._setup_extra_node(cluster_ip=cluster_ip,
                                                  master_ip=master_ip,
                                                  cluster_name=cluster_name,
                                                  unique_id=unique_id,
                                                  ip_client_map=ip_client_map,
                                                  hypervisor_info=hypervisor_info,
                                                  configure_memcached=configure_memcached,
                                                  configure_rabbitmq=configure_rabbitmq)

                print 'Analyzing cluster layout'
                logger.info('Analyzing cluster layout')
                config = ArakoonClusterConfig('ovsdb')
                config.load_config(SSHClient(master_ip, username='root', password=known_passwords[master_ip]))
                logger.debug('{0} nodes for cluster {1} found'.format(len(config.nodes), 'ovsdb'))
                if (len(config.nodes) < 3 or force_type == 'master') and force_type != 'extra':
                    SetupController._promote_node(cluster_ip=cluster_ip,
                                                  master_ip=master_ip,
                                                  cluster_name=cluster_name,
                                                  ip_client_map=ip_client_map,
                                                  unique_id=unique_id,
                                                  configure_memcached=configure_memcached,
                                                  configure_rabbitmq=configure_rabbitmq)

            print ''
            print Interactive.boxed_message(['Setup complete.',
                                             'Point your browser to https://{0} to use Open vStorage'.format(cluster_ip)])
            logger.info('Setup complete')

        except Exception as exception:
            print ''  # Spacing
            print Interactive.boxed_message(['An unexpected error occurred:', str(exception)])
            logger.exception('Unexpected error')
            logger.error(str(exception))
            sys.exit(1)
        except KeyboardInterrupt:
            print ''
            print ''
            print Interactive.boxed_message(['This setup was aborted. Open vStorage may be in an inconsistent state, make sure to validate the installation.'])
            logger.error('Keyboard interrupt')
            sys.exit(1)

    @staticmethod
    def promote_or_demote_node(node_action):
        """
        Promotes or demotes the local node
        """

        if node_action not in ('promote', 'demote'):
            raise ValueError('Nodes can only be promoted or demoted')

        print Interactive.boxed_message(['Open vStorage Setup - {0}'.format(node_action.capitalize())])
        logger.info('Starting Open vStorage Setup - {0}'.format(node_action))

        try:
            print '\n+++ Collecting information +++\n'
            logger.info('Collecting information')

            if Configuration.get('ovs.core.setupcompleted') is False:
                raise RuntimeError('No local OVS setup found.')

            node_type = Configuration.get('ovs.core.nodetype')
            if node_action == 'promote' and node_type == 'MASTER':
                raise RuntimeError('This node is already master.')
            elif node_action == 'demote' and node_type == 'EXTRA':
                raise RuntimeError('This node should be a master.')
            elif node_type not in ['MASTER', 'EXTRA']:
                raise RuntimeError('This node is not correctly configured.')

            target_password = SetupController._ask_validate_password('127.0.0.1', username='root',
                                                                     node_string='this node')
            target_client = SSHClient('127.0.0.1', username='root', password=target_password)

            unique_id = System.get_my_machine_id(target_client)
            ip = target_client.config_read('ovs.grid.ip')

            cluster_name = None
            if SetupController._avahi_installed(target_client):
                with open(SetupController.avahi_filename, 'r') as avahi_file:
                    avahi_contents = avahi_file.read()
                match_groups = re.search('>ovs_cluster_(?P<cluster>[^_]+)_.+?<', avahi_contents).groupdict()
                if 'cluster' not in match_groups:
                    raise RuntimeError('No cluster information found.')
                cluster_name = match_groups['cluster']
                discovery_result = SetupController._discover_nodes(target_client)
                master_nodes = [this_node_name for this_node_name, node_properties in discovery_result[cluster_name].iteritems() if node_properties.get('type') == 'master']
                nodes = [node_property['ip'] for node_property in discovery_result[cluster_name].values()]
                if len(master_nodes) == 0:
                    if node_action == 'promote':
                        raise RuntimeError('No master node could be found in cluster {0}'.format(cluster_name))
                    else:
                        raise RuntimeError('It is not possible to remove the only master in cluster {0}'.format(cluster_name))
                master_ip = discovery_result[cluster_name][master_nodes[0]]['ip']
                nodes.append(ip)  # The client node is never included in the discovery results
            else:
                master_nodes = []
                nodes = []
                try:
                    from ovs.dal.lists.storagerouterlist import StorageRouterList
                    with Remote(target_client.ip, [StorageRouterList],
                                username='root',
                                password=target_password,
                                strict_host_key_checking=False) as remote:
                        for sr in remote.StorageRouterList.get_storagerouters():
                            nodes.append(sr.ip)
                            if sr.machine_id != unique_id and sr.node_type == 'MASTER':
                                master_nodes.append(ip)
                except Exception, ex:
                    logger.error('Error loading storagerouters: {0}'.format(ex))
                if len(master_nodes) == 0:
                    if node_action == 'promote':
                        raise RuntimeError('No master node could be found')
                    else:
                        raise RuntimeError('It is not possible to remove the only master')
                master_ip = master_nodes[0]

            ip_client_map = dict((node_ip, SSHClient(node_ip, username='root')) for node_ip in nodes if node_ip)
            configure_rabbitmq = True
            configure_memcached = True
            preconfig = '/tmp/openvstorage_preconfig.cfg'
            if os.path.exists(preconfig):
                config = RawConfigParser()
                config.read(preconfig)
                configure_memcached = config.getboolean('setup', 'configure_memcached')
                configure_rabbitmq = config.getboolean('setup', 'configure_rabbitmq')
            if node_action == 'promote':
                SetupController._promote_node(cluster_ip=ip,
                                              master_ip=master_ip,
                                              cluster_name=cluster_name,
                                              ip_client_map=ip_client_map,
                                              unique_id=unique_id,
                                              configure_memcached=configure_memcached,
                                              configure_rabbitmq=configure_rabbitmq)
            else:
                SetupController._demote_node(cluster_ip=ip,
                                             master_ip=master_ip,
                                             cluster_name=cluster_name,
                                             ip_client_map=ip_client_map,
                                             unique_id=unique_id,
                                             configure_memcached=configure_memcached,
                                             configure_rabbitmq=configure_rabbitmq)

            print ''
            print Interactive.boxed_message(['{0} complete.'.format(node_action.capitalize())])
            logger.info('Setup complete - {0}'.format(node_action))

        except Exception as exception:
            print ''  # Spacing
            print Interactive.boxed_message(['An unexpected error occurred:', str(exception)])
            logger.exception('Unexpected error')
            logger.error(str(exception))
            sys.exit(1)
        except KeyboardInterrupt:
            print ''
            print ''
            print Interactive.boxed_message(['This setup was aborted. Open vStorage may be in an inconsistent state, make sure to validate the installation.'])
            logger.error('Keyboard interrupt')
            sys.exit(1)

    @staticmethod
    def update_framework():
        file_mutex = FileMutex('system_update', wait=2)
        upgrade_file = '/etc/ready_for_upgrade'
        upgrade_ongoing_check_file = '/etc/upgrade_ongoing'
        ssh_clients = []
        try:
            file_mutex.acquire()
            SetupController._log_message('+++ Starting framework update +++')

            from ovs.dal.lists.storagerouterlist import StorageRouterList

            SetupController._log_message('Generating SSH client connections for each storage router')
            upgrade_file = '/etc/ready_for_upgrade'
            upgrade_ongoing_check_file = '/etc/upgrade_ongoing'
            storage_routers = StorageRouterList.get_storagerouters()
            ssh_clients = [SSHClient(storage_router.ip, 'root') for storage_router in storage_routers]
            this_client = [client for client in ssh_clients if client.is_local is True][0]

            # Commence update !!!!!!!
            # 0. Create locks
            SetupController._log_message('Creating lock files', client_ip=this_client.ip)
            for client in ssh_clients:
                client.run('touch {0}'.format(upgrade_file))  # Prevents manual install or upgrade individual packages
                client.run('touch {0}'.format(upgrade_ongoing_check_file))  # Prevents clicking x times on 'Update' btn

            # 1. Check requirements
            packages_to_update = set()
            all_services_to_restart = []
            for client in ssh_clients:
                for function in Toolbox.fetch_hooks('update', 'metadata'):
                    SetupController._log_message('Executing function {0}'.format(function.__name__),
                                                 client_ip=client.ip)
                    output = function(client)
                    for key, value in output.iteritems():
                        if key != 'framework':
                            continue
                        for package_info in value:
                            packages_to_update.update(package_info['packages'])
                            all_services_to_restart += package_info['services']

            services_to_restart = []
            for service in all_services_to_restart:
                if service not in services_to_restart:
                    services_to_restart.append(service)  # Filter out duplicates maintaining the order of services (eg: watcher-framework before memcached)

            SetupController._log_message('Services which will be restarted --> {0}'.format(', '.join(services_to_restart)))
            SetupController._log_message('Packages which will be installed --> {0}'.format(', '.join(packages_to_update)))

            # 2. Stop services
            if SetupController._change_services_state(services=services_to_restart,
                                                      ssh_clients=ssh_clients,
                                                      action='stop') is False:
                SetupController._log_message('Stopping all services on every node failed, cannot continue',
                                             client_ip=this_client.ip, severity='warning')
                SetupController._remove_lock_files([upgrade_file, upgrade_ongoing_check_file], ssh_clients)

                # Start services again if a service could not be stopped
                SetupController._log_message('Attempting to start the services again', client_ip=this_client.ip)
                SetupController._change_services_state(services=services_to_restart,
                                                       ssh_clients=ssh_clients,
                                                       action='start')

                SetupController._log_message('Failed to stop all required services, aborting update',
                                             client_ip=this_client.ip, severity='error')
                return

            # 3. Update packages
            failed_clients = []
            for client in ssh_clients:
                PackageManager.update(client=client)
                try:
                    SetupController._log_message('Installing latest packages', client.ip)
                    for package in packages_to_update:
                        SetupController._log_message('Installing {0}'.format(package), client.ip)
                        PackageManager.install(package_name=package,
                                               client=client,
                                               force=True)
                        SetupController._log_message('Installed {0}'.format(package), client.ip)
                    client.file_delete(upgrade_file)
                except subprocess.CalledProcessError as cpe:
                    SetupController._log_message('Upgrade failed with error: {0}'.format(cpe.output), client.ip,
                                                 'error')
                    failed_clients.append(client)
                    break

            if failed_clients:
                SetupController._remove_lock_files([upgrade_file, upgrade_ongoing_check_file], ssh_clients)
                SetupController._log_message('Error occurred. Attempting to start all services again',
                                             client_ip=this_client.ip, severity='error')
                SetupController._change_services_state(services=services_to_restart,
                                                       ssh_clients=ssh_clients,
                                                       action='start')
                SetupController._log_message('Failed to upgrade following nodes:\n - {0}\nPlease check /var/log/ovs/lib.log on {1} for more information'.format('\n - '.join([client.ip for client in failed_clients])), this_client.ip, 'error')
                return

            # 4. Start services
            SetupController._log_message('Starting services', client_ip=this_client.ip)
            model_services = []
            if 'arakoon-ovsdb' in services_to_restart:
                model_services.append('arakoon-ovsdb')
                services_to_restart.remove('arakoon-ovsdb')
            if 'memcached' in services_to_restart:
                model_services.append('memcached')
                services_to_restart.remove('memcached')
            SetupController._change_services_state(services=model_services,
                                                   ssh_clients=ssh_clients,
                                                   action='start')

            # 5. Migrate
            SetupController._log_message('Started model migration', client_ip=this_client.ip)
            try:
                from ovs.dal.helpers import Migration
                Migration.migrate()
                SetupController._log_message('Finished model migration', client_ip=this_client.ip)
            except Exception as ex:
                SetupController._remove_lock_files([upgrade_ongoing_check_file], ssh_clients)
                SetupController._log_message('An unexpected error occurred: {0}'.format(ex), client_ip=this_client.ip,
                                             severity='error')
                return

            for client in ssh_clients:
                try:
                    SetupController._log_message('Started code migration', client.ip)
                    with Remote(client.ip, [Migrator]) as remote:
                        remote.Migrator.migrate()
                    SetupController._log_message('Finished code migration', client.ip)
                except Exception as ex:
                    SetupController._remove_lock_files([upgrade_ongoing_check_file], ssh_clients)
                    SetupController._log_message('Code migration failed with error: {0}'.format(ex), client.ip, 'error')
                    return

            # 6. Post upgrade actions
            SetupController._log_message('Executing post upgrade actions', client_ip=this_client.ip)
            for client in ssh_clients:
                with Remote(client.ip, [Toolbox, SSHClient]) as remote:
                    for function in remote.Toolbox.fetch_hooks('update', 'postupgrade'):
                        SetupController._log_message('Executing action {0}'.format(function.__name__),
                                                     client_ip=client.ip)
                        try:
                            function(remote.SSHClient(client.ip, username='root'))
                            SetupController._log_message('Executing action {0} completed'.format(function.__name__),
                                                         client_ip=client.ip)
                        except Exception as ex:
                            SetupController._log_message('Post upgrade action failed with error: {0}'.format(ex),
                                                         client.ip, 'error')

            # 7. Start watcher and restart support-agent
            SetupController._change_services_state(services=services_to_restart,
                                                   ssh_clients=ssh_clients,
                                                   action='start')
            SetupController._change_services_state(services=['support-agent'],
                                                   ssh_clients=ssh_clients,
                                                   action='restart')

            SetupController._remove_lock_files([upgrade_ongoing_check_file], ssh_clients)
            SetupController._log_message('+++ Finished updating +++')
        except RuntimeError as rte:
            if 'Could not acquire lock' in rte.message:
                SetupController._log_message('Another framework update is currently in progress!')
            else:
                SetupController._log_message('Error during framework update: {0}'.format(rte), severity='error')
                SetupController._remove_lock_files([upgrade_file, upgrade_ongoing_check_file], ssh_clients)
        except Exception as ex:
            SetupController._log_message('Error during framework update: {0}'.format(ex), severity='error')
            SetupController._remove_lock_files([upgrade_file, upgrade_ongoing_check_file], ssh_clients)
        finally:
            file_mutex.release()

    @staticmethod
    def update_volumedriver():
        file_mutex = FileMutex('system_update', wait=2)
        upgrade_file = '/etc/ready_for_upgrade'
        upgrade_ongoing_check_file = '/etc/upgrade_ongoing'
        ssh_clients = []
        try:
            file_mutex.acquire()
            SetupController._log_message('+++ Starting volumedriver update +++')

            from ovs.dal.lists.storagerouterlist import StorageRouterList

            SetupController._log_message('Generating SSH client connections for each storage router')
            storage_routers = StorageRouterList.get_storagerouters()
            ssh_clients = [SSHClient(storage_router.ip, 'root') for storage_router in storage_routers]
            this_client = [client for client in ssh_clients if client.is_local is True][0]

            # Commence update !!!!!!!
            # 0. Create locks
            SetupController._log_message('Creating lock files', client_ip=this_client.ip)
            for client in ssh_clients:
                client.run('touch {0}'.format(upgrade_file))  # Prevents manual install or upgrade individual packages
                client.run('touch {0}'.format(upgrade_ongoing_check_file))  # Prevents clicking x times on 'Update' btn

            # 1. Check requirements
            packages_to_update = set()
            all_services_to_restart = []
            for client in ssh_clients:
                for function in Toolbox.fetch_hooks('update', 'metadata'):
                    SetupController._log_message('Executing function {0}'.format(function.__name__),
                                                 client_ip=client.ip)
                    output = function(client)
                    for key, value in output.iteritems():
                        if key != 'volumedriver':
                            continue
                        for package_info in value:
                            packages_to_update.update(package_info['packages'])
                            all_services_to_restart += package_info['services']

            services_to_restart = []
            for service in all_services_to_restart:
                if service not in services_to_restart:
                    services_to_restart.append(service)  # Filter out duplicates keeping the order of services (eg: watcher-framework before memcached)

            SetupController._log_message('Services which will be restarted --> {0}'.format(', '.join(services_to_restart)))
            SetupController._log_message('Packages which will be installed --> {0}'.format(', '.join(packages_to_update)))

            # 1. Stop services
            if SetupController._change_services_state(services=services_to_restart,
                                                      ssh_clients=ssh_clients,
                                                      action='stop') is False:
                SetupController._log_message('Stopping all services on every node failed, cannot continue',
                                             client_ip=this_client.ip, severity='warning')
                SetupController._remove_lock_files([upgrade_file, upgrade_ongoing_check_file], ssh_clients)

                SetupController._log_message('Attempting to start the services again', client_ip=this_client.ip)
                SetupController._change_services_state(services=services_to_restart,
                                                       ssh_clients=ssh_clients,
                                                       action='start')
                SetupController._log_message('Failed to stop all required services, update aborted',
                                             client_ip=this_client.ip, severity='error')
                return

            # 2. Update packages
            failed_clients = []
            for client in ssh_clients:
                PackageManager.update(client=client)
                try:
                    for package_name in packages_to_update:
                        SetupController._log_message('Installing {0}'.format(package_name), client.ip)
                        PackageManager.install(package_name=package_name,
                                               client=client,
                                               force=True)
                        SetupController._log_message('Installed {0}'.format(package_name), client.ip)
                    client.file_delete(upgrade_file)
                except subprocess.CalledProcessError as cpe:
                    SetupController._log_message('Upgrade failed with error: {0}'.format(cpe.output), client.ip,
                                                 'error')
                    failed_clients.append(client)
                    break

            if failed_clients:
                SetupController._remove_lock_files([upgrade_file, upgrade_ongoing_check_file], ssh_clients)
                SetupController._log_message('Error occurred. Attempting to start all services again',
                                             client_ip=this_client.ip, severity='error')
                SetupController._change_services_state(services=services_to_restart,
                                                       ssh_clients=ssh_clients,
                                                       action='start')
                SetupController._log_message('Failed to upgrade following nodes:\n - {0}\nPlease check /var/log/ovs/lib.log on {1} for more information'.format('\n - '.join([client.ip for client in failed_clients])), this_client.ip, 'error')
                return

            # 3. Post upgrade actions
            SetupController._log_message('Executing post upgrade actions', client_ip=this_client.ip)
            for client in ssh_clients:
                for function in Toolbox.fetch_hooks('update', 'postupgrade'):
                    SetupController._log_message('Executing action: {0}'.format(function.__name__), client_ip=client.ip)
                    try:
                        function(client)
                    except Exception as ex:
                        SetupController._log_message('Post upgrade action failed with error: {0}'.format(ex),
                                                     client.ip, 'error')

            # 4. Start services
            SetupController._log_message('Starting services', client_ip=this_client.ip)
            SetupController._change_services_state(services=services_to_restart,
                                                   ssh_clients=ssh_clients,
                                                   action='start')

            SetupController._remove_lock_files([upgrade_ongoing_check_file], ssh_clients)
            SetupController._log_message('+++ Finished updating +++')
        except RuntimeError as rte:
            if 'Could not acquire lock' in rte.message:
                SetupController._log_message('Another volumedriver update is currently in progress!')
            else:
                SetupController._log_message('Error during volumedriver update: {0}'.format(rte), severity='error')
                SetupController._remove_lock_files([upgrade_file, upgrade_ongoing_check_file], ssh_clients)
        except Exception as ex:
            SetupController._log_message('Error during volumedriver update: {0}'.format(ex), severity='error')
            SetupController._remove_lock_files([upgrade_file, upgrade_ongoing_check_file], ssh_clients)
        finally:
            file_mutex.release()

    @staticmethod
    def _prepare_node(cluster_ip, nodes, known_passwords, ip_client_map, hypervisor_info):
        """
        Prepares a node:
        - Exchange SSH keys
        - Update hosts files
        - Request hypervisor information
        """

        print '\n+++ Preparing node +++\n'
        logger.info('Preparing node')

        # Exchange ssh keys
        print 'Exchanging SSH keys and updating hosts files'
        logger.info('Exchanging SSH keys and updating hosts files')
        passwords = {}
        first_request = True
        prev_node_password = ''
        for node in nodes:
            if node in known_passwords:
                passwords[node] = known_passwords[node]
                if node not in ip_client_map:
                    ip_client_map[node] = SSHClient(node, username='root', password=known_passwords[node])
                continue
            if first_request is True:
                prev_node_password = SetupController._ask_validate_password(node, username='root')
                logger.debug('Custom password for {0}'.format(node))
                passwords[node] = prev_node_password
                first_request = False
                if node not in ip_client_map:
                    ip_client_map[node] = SSHClient(node, username='root', password=prev_node_password)
            else:
                this_node_password = SetupController._ask_validate_password(node, username='root',
                                                                            previous=prev_node_password)
                passwords[node] = this_node_password
                prev_node_password = this_node_password
                if node not in ip_client_map:
                    ip_client_map[node] = SSHClient(node, username='root', password=this_node_password)

        logger.debug('Nodes: {0}'.format(nodes))
        logger.debug('Discovered nodes: \n{0}'.format(SetupController.discovered_nodes))
        all_ips = set()
        all_hostnames = set()
        for hostname, node_details in SetupController.discovered_nodes.iteritems():
            for ip in node_details['ip_list']:
                all_ips.add(ip)
            all_hostnames.add(hostname)
        all_ips.update(SetupController.host_ips)

        root_ssh_folder = '/root/.ssh'
        ovs_ssh_folder = '/opt/OpenvStorage/.ssh'
        public_key_filename = '{0}/id_rsa.pub'
        authorized_keys_filename = '{0}/authorized_keys'
        known_hosts_filename = '{0}/known_hosts'
        authorized_keys = ''
        mapping = {}
        for node, node_client in ip_client_map.iteritems():
            if node_client.file_exists(authorized_keys_filename.format(root_ssh_folder)):
                existing_keys = node_client.file_read(authorized_keys_filename.format(root_ssh_folder)).split('\n')
                for existing_key in existing_keys:
                    if existing_key not in authorized_keys:
                        authorized_keys += "{0}\n".format(existing_key)
            if node_client.file_exists(authorized_keys_filename.format(ovs_ssh_folder)):
                existing_keys = node_client.file_read(authorized_keys_filename.format(ovs_ssh_folder))
                for existing_key in existing_keys:
                    if existing_key not in authorized_keys:
                        authorized_keys += "{0}\n".format(existing_key)
            root_pub_key = node_client.file_read(public_key_filename.format(root_ssh_folder))
            ovs_pub_key = node_client.file_read(public_key_filename.format(ovs_ssh_folder))
            if root_pub_key not in authorized_keys:
                authorized_keys += '{0}\n'.format(root_pub_key)
            if ovs_pub_key not in authorized_keys:
                authorized_keys += '{0}\n'.format(ovs_pub_key)
            node_hostname = node_client.run('hostname')
            all_hostnames.add(node_hostname)
            mapping[node] = node_hostname

        for node, node_client in ip_client_map.iteritems():
            for hostname_node, hostname in mapping.iteritems():
                System.update_hosts_file(hostname, hostname_node, node_client)
            node_client.file_write(authorized_keys_filename.format(root_ssh_folder), authorized_keys)
            node_client.file_write(authorized_keys_filename.format(ovs_ssh_folder), authorized_keys)
            cmd = 'cp {1} {1}.tmp; ssh-keyscan -t rsa {0} {2} 2> /dev/null >> {1}.tmp; cat {1}.tmp | sort -u - > {1}'
            node_client.run(cmd.format(' '.join(all_ips), known_hosts_filename.format(root_ssh_folder),
                                       ' '.join(all_hostnames)))
            cmd = 'su - ovs -c "cp {1} {1}.tmp; ssh-keyscan -t rsa {0} {2} 2> /dev/null  >> {1}.tmp; cat {1}.tmp | sort -u - > {1}"'
            node_client.run(cmd.format(' '.join(all_ips), known_hosts_filename.format(ovs_ssh_folder),
                                       ' '.join(all_hostnames)))

        target_client = ip_client_map[cluster_ip]

        print 'Collecting hypervisor information'
        logger.info('Collecting hypervisor information')

        # Collecting hypervisor data
        possible_hypervisor = None
        module = target_client.run('lsmod | grep kvm || true').strip()
        if module != '':
            possible_hypervisor = 'KVM'
        else:
            disktypes = target_client.run('dmesg | grep VMware || true').strip()
            if disktypes != '':
                possible_hypervisor = 'VMWARE'

        if not hypervisor_info.get('type'):
            hypervisor_info['type'] = Interactive.ask_choice(['VMWARE', 'KVM'],
                                                             question='Which type of hypervisor is this Storage Router backing?',
                                                             default_value=possible_hypervisor)
            logger.debug('Selected hypervisor type {0}'.format(hypervisor_info['type']))
        default_name = ('esxi{0}' if hypervisor_info['type'] == 'VMWARE' else 'kvm{0}').format(cluster_ip.split('.')[-1])
        if not hypervisor_info.get('name'):
            hypervisor_info['name'] = Interactive.ask_string('Enter hypervisor hostname', default_value=default_name)
        if hypervisor_info['type'] == 'VMWARE':
            first_request = True  # If parameters are wrong, we need to re-ask it
            while True:
                if not hypervisor_info.get('ip') or not first_request:
                    hypervisor_info['ip'] = Interactive.ask_string('Enter hypervisor ip address',
                                                                   default_value=hypervisor_info.get('ip'))
                if not hypervisor_info.get('username') or not first_request:
                    hypervisor_info['username'] = Interactive.ask_string('Enter hypervisor username',
                                                                         default_value=hypervisor_info['username'])
                if not hypervisor_info.get('password') or not first_request:
                    hypervisor_info['password'] = Interactive.ask_password('Enter hypervisor {0} password'.format(hypervisor_info.get('username')))
                try:
                    request = urllib2.Request('https://{0}/mob'.format(hypervisor_info['ip']))
                    auth = base64.encodestring('{0}:{1}'.format(hypervisor_info['username'], hypervisor_info['password'])).replace('\n', '')
                    request.add_header("Authorization", "Basic %s" % auth)
                    urllib2.urlopen(request).read()
                    break
                except Exception as ex:
                    first_request = False
                    print 'Could not connect to {0}: {1}'.format(hypervisor_info['ip'], ex)
        elif hypervisor_info['type'] == 'KVM':
            hypervisor_info['ip'] = cluster_ip
            hypervisor_info['password'] = None
            hypervisor_info['username'] = 'root'
        logger.debug('Hypervisor at {0} with username {1}'.format(hypervisor_info['ip'], hypervisor_info['username']))

        return hypervisor_info, ip_client_map

    @staticmethod
    def _log_message(message, client_ip=None, severity='info'):
        if client_ip is not None:
            message = '{0:<15}: {1}'.format(client_ip, message)
        if severity == 'info':
            logger.info(message, print_msg=True)
        elif severity == 'warning':
            logger.warning(message, print_msg=True)
        elif severity == 'error':
            logger.error(message, print_msg=True)

    @staticmethod
    def _remove_lock_files(files, ssh_clients):
        for ssh_client in ssh_clients:
            for file_name in files:
                if ssh_client.file_exists(file_name):
                    ssh_client.file_delete(file_name)

    @staticmethod
    def _change_services_state(services, ssh_clients, action):
        """
        Stop/start services on SSH clients
        If action is start, we ignore errors and try to start other services on other nodes
        """
        if action == 'start':
            services.reverse()  # Start services again in reverse order of stopping
        for service_name in services:
            for ssh_client in ssh_clients:
                description = 'stopping' if action == 'stop' else 'starting' if action == 'start' else 'restarting'
                try:
                    if ServiceManager.has_service(service_name, client=ssh_client):
                        SetupController._log_message('{0} service {1}'.format(description.capitalize(), service_name),
                                                     ssh_client.ip)
                        SetupController.change_service_state(client=ssh_client,
                                                             name=service_name,
                                                             state=action)
                        SetupController._log_message('{0} service {1}'.format('Stopped' if action == 'stop' else 'Started' if action == 'start' else 'Restarted', service_name), ssh_client.ip)
                except Exception as exc:
                    SetupController._log_message('Something went wrong {0} service {1}: {2}'.format(description, service_name, exc), ssh_client.ip, severity='warning')
                    if action == 'stop':
                        return False
        return True

    @staticmethod
    def _setup_first_node(target_client, unique_id, cluster_name, node_name, hypervisor_info, enable_heartbeats,
                          configure_memcached, configure_rabbitmq):
        """
        Sets up the first node services. This node is always a master
        """

        print '\n+++ Setting up first node +++\n'
        logger.info('Setting up first node')

        print 'Setting up Arakoon'
        logger.info('Setting up Arakoon')
        cluster_ip = target_client.ip
        result = ArakoonInstaller.create_cluster('ovsdb', cluster_ip, [], target_client.config_read('ovs.core.ovsdb'))
        arakoon_ports = [result['client_port'], result['messaging_port']]

        SetupController._configure_logstash(target_client)
        SetupController._add_services(target_client, unique_id, 'master')
        config_types = []
        if configure_rabbitmq:
            config_types.append('rabbitmq')
            SetupController._configure_rabbitmq(target_client)
        if configure_memcached:
            config_types.append('memcached')
            SetupController._configure_memcached(target_client)

        print 'Build configuration files'
        logger.info('Build configuration files')
        for config_type in config_types:
            config_file, port = SetupController.generic_configfiles[config_type]
            config = RawConfigParser()
            config.add_section('main')
            config.set('main', 'nodes', unique_id)
            config.add_section(unique_id)
            config.set(unique_id, 'location', '{0}:{1}'.format(cluster_ip, port))
            target_client.rawconfig_write(config_file, config)

        print 'Starting model services'
        logger.debug('Starting model services')
        for service in SetupController.model_services:
            if ServiceManager.has_service(service, client=target_client):
                ServiceManager.enable_service(service, client=target_client)
                SetupController.change_service_state(target_client, service, 'restart')

        print 'Start model migration'
        logger.debug('Start model migration')
        from ovs.dal.helpers import Migration
        Migration.migrate()

        print '\n+++ Finalizing setup +++\n'
        logger.info('Finalizing setup')
        storagerouter = SetupController._finalize_setup(target_client, node_name, 'MASTER', hypervisor_info, unique_id)

        from ovs.dal.lists.servicetypelist import ServiceTypeList
        from ovs.dal.hybrids.service import Service
        service = Service()
        service.name = 'arakoon-ovsdb'
        service.type = ServiceTypeList.get_by_name('Arakoon')
        service.ports = arakoon_ports
        service.storagerouter = storagerouter
        service.save()

        print 'Updating configuration files'
        logger.info('Updating configuration files')
        target_client.config_set('ovs.grid.ip', cluster_ip)
        target_client.config_set('ovs.support.cid', Toolbox.get_hash())
        target_client.config_set('ovs.support.nid', Toolbox.get_hash())

        print 'Starting services'
        logger.info('Starting services for join master')
        for service in SetupController.master_services:
            if ServiceManager.has_service(service, client=target_client):
                ServiceManager.enable_service(service, client=target_client)
                SetupController.change_service_state(target_client, service, 'start')
        # Enable HA for the rabbitMQ queues
        SetupController._check_rabbitmq_and_enable_ha_mode(target_client)

        ServiceManager.enable_service('watcher-framework', client=target_client)
        SetupController.change_service_state(target_client, 'watcher-framework', 'start')

        logger.debug('Restarting workers')
        ServiceManager.enable_service('workers', client=target_client)
        SetupController.change_service_state(target_client, 'workers', 'restart')

        SetupController._run_hooks('firstnode', cluster_ip)

        target_client.config_set('ovs.support.cid', Toolbox.get_hash())
        target_client.config_set('ovs.support.nid', Toolbox.get_hash())
        if enable_heartbeats is None:
            print '\n+++ Heartbeat +++\n'
            logger.info('Heartbeat')
            print Interactive.boxed_message(['Open vStorage has the option to send regular heartbeats with metadata to a centralized server.' +
                                             'The metadata contains anonymous data like Open vStorage\'s version and status of the Open vStorage services. These heartbeats are optional and can be turned on/off at any time via the GUI.'],
                                            character=None)
            enable_heartbeats = Interactive.ask_yesno('Do you want to enable Heartbeats?', default_value=True)
        if enable_heartbeats is True:
            target_client.config_set('ovs.support.enabled', True)
            service = 'support-agent'
            ServiceManager.add_service(service, client=target_client)
            ServiceManager.enable_service(service, client=target_client)
            SetupController.change_service_state(target_client, service, 'start')

        if SetupController._avahi_installed(target_client) is True:
            SetupController._configure_avahi(target_client, cluster_name, node_name, 'master')
        target_client.config_set('ovs.core.setupcompleted', True)
        target_client.config_set('ovs.core.nodetype', 'MASTER')
        target_client.run('chown -R ovs:ovs /opt/OpenvStorage/config')

        logger.info('First node complete')

    @staticmethod
    def _setup_extra_node(cluster_ip, master_ip, cluster_name, unique_id, ip_client_map, hypervisor_info,
                          configure_memcached, configure_rabbitmq):
        """
        Sets up an additional node
        """

        print '\n+++ Adding extra node +++\n'
        logger.info('Adding extra node')

        target_client = ip_client_map[cluster_ip]
        SetupController._configure_logstash(target_client)
        SetupController._add_services(target_client, unique_id, 'extra')

        print 'Configuring services'
        logger.info('Copying client configurations')
        ArakoonInstaller.deploy_to_slave(master_ip, cluster_ip, 'ovsdb')
        config_types = []
        if configure_rabbitmq:
            config_types.append('rabbitmq')
        if configure_memcached:
            config_types.append('memcached')
        master_client = ip_client_map[master_ip]
        for config_type in config_types:
            config = SetupController.generic_configfiles[config_type][0]
            client_config = master_client.rawconfig_read(config)
            target_client.rawconfig_write(config, client_config)

        cid = master_client.config_read('ovs.support.cid')
        enabled = master_client.config_read('ovs.support.enabled')
        enablesupport = master_client.config_read('ovs.support.enablesupport')
        target_client.config_set('ovs.support.nid', Toolbox.get_hash())
        target_client.config_set('ovs.support.cid', cid)
        target_client.config_set('ovs.support.enabled', enabled)
        target_client.config_set('ovs.support.enablesupport', enablesupport)
        if enabled is True:
            service = 'support-agent'
            ServiceManager.add_service(service, client=target_client)
            ServiceManager.enable_service(service, client=target_client)
            SetupController.change_service_state(target_client, service, 'start')

        node_name = target_client.run('hostname')
        SetupController._finalize_setup(target_client, node_name, 'EXTRA', hypervisor_info, unique_id)

        print 'Updating configuration files'
        logger.info('Updating configuration files')
        target_client.config_set('ovs.grid.ip', cluster_ip)

        print 'Starting services'
        ServiceManager.enable_service('watcher-framework', client=target_client)
        SetupController.change_service_state(target_client, 'watcher-framework', 'start')

        logger.debug('Restarting workers')
        for node_client in ip_client_map.itervalues():
            ServiceManager.enable_service('workers', client=node_client)
            SetupController.change_service_state(node_client, 'workers', 'restart')

        SetupController._run_hooks('extranode', cluster_ip, master_ip)

        if SetupController._avahi_installed(target_client) is True:
            SetupController._configure_avahi(target_client, cluster_name, node_name, 'extra')
        target_client.config_set('ovs.core.setupcompleted', True)
        target_client.config_set('ovs.core.nodetype', 'EXTRA')
        target_client.run('chown -R ovs:ovs /opt/OpenvStorage/config')
        logger.info('Extra node complete')

    @staticmethod
    def _promote_node(cluster_ip, master_ip, cluster_name, ip_client_map, unique_id, configure_memcached,
                      configure_rabbitmq):
        """
        Promotes a given node
        """
        from ovs.dal.lists.storagerouterlist import StorageRouterList
        from ovs.dal.lists.servicetypelist import ServiceTypeList
        from ovs.dal.lists.servicelist import ServiceList
        from ovs.dal.hybrids.service import Service

        print '\n+++ Promoting node +++\n'
        logger.info('Promoting node')

        if configure_memcached:
            if SetupController._validate_local_memcache_servers(ip_client_map) is False:
                raise RuntimeError('Not all memcache nodes can be reached which is required for promoting a node.')

        target_client = ip_client_map[cluster_ip]
        node_name = target_client.run('hostname')

        storagerouter = StorageRouterList.get_by_machine_id(unique_id)
        storagerouter.node_type = 'MASTER'
        storagerouter.save()

        # Find other (arakoon) master nodes
        config = ArakoonClusterConfig('ovsdb')
        config.load_config(SSHClient(master_ip, username='root'))
        master_nodes = [node.ip for node in config.nodes]
        if cluster_ip in master_nodes:
            master_nodes.remove(cluster_ip)
        if len(master_nodes) == 0:
            raise RuntimeError('There should be at least one other master node')

        SetupController._configure_logstash(target_client)
        if configure_memcached:
            SetupController._configure_memcached(target_client)
        SetupController._add_services(target_client, unique_id, 'master')

        print 'Joining arakoon cluster'
        logger.info('Joining arakoon cluster')
        exclude_ports = ServiceList.get_ports_for_ip(cluster_ip)
        result = ArakoonInstaller.extend_cluster(master_ip, cluster_ip, 'ovsdb', exclude_ports, target_client.config_read('ovs.core.ovsdb'))
        arakoon_ports = [result['client_port'], result['messaging_port']]

        print 'Distribute configuration files'
        logger.info('Distribute configuration files')
        config_types = []
        if configure_rabbitmq:
            config_types.append('rabbitmq')
        if configure_memcached:
            config_types.append('memcached')
        master_client = ip_client_map[master_ip]
        for config_type in config_types:
            config_file, port = SetupController.generic_configfiles[config_type]
            config = master_client.rawconfig_read(config_file)
            config_nodes = [n.strip() for n in config.get('main', 'nodes').split(',')]
            if unique_id not in config_nodes:
                config.set('main', 'nodes', ', '.join(config_nodes + [unique_id]))
                config.add_section(unique_id)
                config.set(unique_id, 'location', '{0}:{1}'.format(cluster_ip, port))
            for node_client in ip_client_map.itervalues():
                node_client.rawconfig_write(config_file, config)

        print 'Restarting master node services'
        logger.info('Restarting master node services')
        ArakoonInstaller.restart_cluster_add('ovsdb', master_nodes, cluster_ip)
        PersistentFactory.store = None
        VolatileFactory.store = None

        service = Service()
        service.name = 'arakoon-ovsdb'
        service.type = ServiceTypeList.get_by_name('Arakoon')
        service.ports = arakoon_ports
        service.storagerouter = storagerouter
        service.save()

        if configure_rabbitmq:
            SetupController._configure_rabbitmq(target_client)

            # Copy rabbitmq cookie
            logger.debug('Copying Rabbit MQ cookie')
            rabbitmq_cookie_file = '/var/lib/rabbitmq/.erlang.cookie'
            contents = master_client.file_read(rabbitmq_cookie_file)
            master_hostname = master_client.run('hostname')
            target_client.dir_create(os.path.dirname(rabbitmq_cookie_file))
            target_client.file_write(rabbitmq_cookie_file, contents)
            target_client.file_attribs(rabbitmq_cookie_file, mode=400)
            target_client.run('rabbitmq-server -detached 2> /dev/null; sleep 5; rabbitmqctl stop_app; sleep 5;')
            target_client.run('rabbitmqctl join_cluster rabbit@{0}; sleep 5;'.format(master_hostname))
            target_client.run('rabbitmqctl stop; sleep 5;')

            # Enable HA for the rabbitMQ queues
            SetupController.change_service_state(target_client, 'rabbitmq-server', 'start')
            SetupController._check_rabbitmq_and_enable_ha_mode(target_client)

        SetupController._configure_amqp_to_volumedriver(ip_client_map)

        print 'Starting services'
        logger.info('Starting services')
        for service in SetupController.master_services:
            if ServiceManager.has_service(service, client=target_client):
                ServiceManager.enable_service(service, client=target_client)
                SetupController.change_service_state(target_client, service, 'start')

        print 'Restarting services'
        SetupController._restart_framework_and_memcache_services(ip_client_map)

        if SetupController._run_hooks('promote', cluster_ip, master_ip):
            print 'Restarting services'
            SetupController._restart_framework_and_memcache_services(ip_client_map)

        if SetupController._avahi_installed(target_client) is True:
            SetupController._configure_avahi(target_client, cluster_name, node_name, 'master')
        target_client.config_set('ovs.core.nodetype', 'MASTER')
        target_client.run('chown -R ovs:ovs /opt/OpenvStorage/config')

        logger.info('Promote complete')

    @staticmethod
    def _demote_node(cluster_ip, master_ip, cluster_name, ip_client_map, unique_id, configure_memcached,
                     configure_rabbitmq):
        """
        Demotes a given node
        """
        from ovs.dal.lists.storagerouterlist import StorageRouterList

        print '\n+++ Demoting node +++\n'
        logger.info('Demoting node')

        if configure_memcached:
            if SetupController._validate_local_memcache_servers(ip_client_map) is False:
                raise RuntimeError('Not all memcache nodes can be reached which is required for demoting a node.')

        target_client = ip_client_map[cluster_ip]
        node_name = target_client.run('hostname')

        storagerouter = StorageRouterList.get_by_machine_id(unique_id)
        storagerouter.node_type = 'EXTRA'
        storagerouter.save()

        # Find other (arakoon) master nodes
        config = ArakoonClusterConfig('ovsdb')
        config.load_config(SSHClient(master_ip, username='root'))
        master_nodes = [node.ip for node in config.nodes]
        if cluster_ip in master_nodes:
            master_nodes.remove(cluster_ip)
        if len(master_nodes) == 0:
            raise RuntimeError('There should be at least one other master node')

        print 'Leaving arakoon cluster'
        logger.info('Leaving arakoon cluster')
        ArakoonInstaller.shrink_cluster(master_ip, cluster_ip, 'ovsdb')

        print 'Distribute configuration files'
        logger.info('Distribute configuration files')
        master_client = ip_client_map[master_ip]
        config_types = []
        if configure_memcached:
            config_types.append('memcached')
        if configure_rabbitmq:
            config_types.append('rabbitmq')
        for config_type in config_types:
            config_file, port = SetupController.generic_configfiles[config_type]
            config = master_client.rawconfig_read(config_file)
            config_nodes = [n.strip() for n in config.get('main', 'nodes').split(',')]
            if unique_id in config_nodes:
                config_nodes.remove(unique_id)
                config.set('main', 'nodes', ', '.join(config_nodes))
                config.remove_section(unique_id)
            for node_client in ip_client_map.itervalues():
                node_client.rawconfig_write(config_file, config)

        print 'Restarting master node services'
        logger.info('Restarting master node services')
        remaining_nodes = ip_client_map.keys()[:]
        if cluster_ip in remaining_nodes:
            remaining_nodes.remove(cluster_ip)
        ArakoonInstaller.restart_cluster_remove('ovsdb', remaining_nodes)
        PersistentFactory.store = None
        VolatileFactory.store = None

        for service in storagerouter.services:
            if service.name == 'arakoon-ovsdb':
                service.delete()

        if configure_rabbitmq:
            print 'Removing/unconfiguring RabbitMQ'
            logger.debug('Removing/unconfiguring RabbitMQ')
            if ServiceManager.has_service('rabbitmq-server', client=target_client):
                target_client.run('rabbitmq-server -detached 2> /dev/null; sleep 5; rabbitmqctl stop_app; sleep 5;')
                target_client.run('rabbitmqctl reset; sleep 5;')
                target_client.run('rabbitmqctl stop; sleep 5;')
                SetupController.change_service_state(target_client, 'rabbitmq-server', 'stop')
                target_client.file_unlink("/var/lib/rabbitmq/.erlang.cookie")

        print 'Removing services'
        logger.info('Removing services')
        services = [s for s in SetupController.master_node_services if s not in (SetupController.extra_node_services + ['arakoon-ovsdb'])]
        if not configure_rabbitmq:
            services.remove('rabbitmq-server')
        if not configure_memcached:
            services.remove('memcached')
        for service in services:
            if ServiceManager.has_service(service, client=target_client):
                logger.debug('Removing service {0}'.format(service))
                SetupController.change_service_state(target_client, service, 'stop')
                ServiceManager.remove_service(service, client=target_client)

        if ServiceManager.has_service('workers', client=target_client):
            ServiceManager.add_service(name='workers',
                                       client=target_client,
                                       params={'MEMCACHE_NODE_IP': cluster_ip,
                                               'WORKER_QUEUE': '{0}'.format(unique_id)})

        SetupController._configure_amqp_to_volumedriver(ip_client_map)

        print 'Restarting services'
        logger.debug('Restarting services')
        SetupController._restart_framework_and_memcache_services(ip_client_map, target_client)

        if SetupController._run_hooks('demote', cluster_ip, master_ip):
            print 'Restarting services'
            SetupController._restart_framework_and_memcache_services(ip_client_map, target_client)

        if SetupController._avahi_installed(target_client) is True:
            SetupController._configure_avahi(target_client, cluster_name, node_name, 'extra')
        target_client.config_set('ovs.core.nodetype', 'EXTRA')

        logger.info('Demote complete')

    @staticmethod
    def _restart_framework_and_memcache_services(ip_client_map, memcached_exclude_client=None):
        for service_info in [('watcher-framework', 'stop'),
                             ('memcached', 'restart'),
                             ('watcher-framework', 'start')]:
            for node_client in ip_client_map.itervalues():
                if memcached_exclude_client is not None and memcached_exclude_client.ip == node_client.ip and service_info[0] == 'memcached':
                    continue  # Skip memcached for demoted nodes, because they don't run that service
                SetupController.change_service_state(node_client, service_info[0], service_info[1])
        VolatileFactory.store = None

    @staticmethod
    def _configure_memcached(client):
        print "Setting up Memcached"
        client.run("""sed -i 's/^-l.*/-l 0.0.0.0/g' /etc/memcached.conf""")
        client.run("""sed -i 's/^-m.*/-m 1024/g' /etc/memcached.conf""")
        client.run("""sed -i -E 's/^-v(.*)/# -v\1/g' /etc/memcached.conf""")  # Put all -v, -vv, ... back in comment
        client.run("""sed -i 's/^# -v[^v]*$/-v/g' /etc/memcached.conf""")     # Uncomment only -v

    @staticmethod
    def _configure_rabbitmq(client):
        print 'Setting up RabbitMQ'
        logger.debug('Setting up RabbitMQ')
        rabbitmq_port = client.config_read('ovs.core.broker.port')
        rabbitmq_login = client.config_read('ovs.core.broker.login')
        rabbitmq_password = client.config_read('ovs.core.broker.password')
        client.run("""cat > /etc/rabbitmq/rabbitmq.config << EOF
[
   {{rabbit, [{{tcp_listeners, [{0}]}},
              {{default_user, <<"{1}">>}},
              {{default_pass, <<"{2}">>}},
              {{vm_memory_high_watermark, 0.2}}]}}
].
EOF
""".format(rabbitmq_port, rabbitmq_login, rabbitmq_password))
        rabbitmq_running, same_process = SetupController._is_rabbitmq_running(client)
        if rabbitmq_running is True:
            SetupController.change_service_state(client, 'rabbitmq-server', 'stop')

        client.run('rabbitmq-server -detached 2> /dev/null; sleep 5;')

        # Sometimes/At random the rabbitmq server takes longer than 5 seconds to start,
        #  and the next command fails so the best solution is to retry several times
        # Also retry the add_user/set_permissions, and validate the result
        retry = 0
        while retry < 10:
            users = Toolbox.retry_client_run(client,
                                             'rabbitmqctl list_users',
                                             logger=logger).splitlines()[1:-1]
            users = [usr.split('\t')[0] for usr in users]
            logger.debug('Rabbitmq users {0}'.format(users))
            if 'ovs' in users:
                logger.debug('User ovs configured in rabbitmq')
                break
            else:
                logger.debug(Toolbox.retry_client_run(client,
                                                      'rabbitmqctl add_user {0} {1}'.format(rabbitmq_login, rabbitmq_password),
                                                      logger=logger))
                logger.debug(Toolbox.retry_client_run(client,
                                                      'rabbitmqctl set_permissions {0} ".*" ".*" ".*"'.format(rabbitmq_login),
                                                      logger=logger))
                retry += 1
                time.sleep(1)
        users = Toolbox.retry_client_run(client,
                                         'rabbitmqctl list_users',
                                         logger=logger).splitlines()[1:-1]
        users = [usr.split('\t')[0] for usr in users]
        logger.debug('Rabbitmq users {0}'.format(users))
        client.run('rabbitmqctl stop; sleep 5;')

    @staticmethod
    def _check_rabbitmq_and_enable_ha_mode(client):
        if not ServiceManager.has_service('rabbitmq-server', client):
            raise RuntimeError('Service rabbitmq-server has not been added on node {0}'.format(client.ip))
        rabbitmq_running, same_process = SetupController._is_rabbitmq_running(client)
        if rabbitmq_running is False or same_process is False:
            SetupController.change_service_state(client, 'rabbitmq-server', 'restart')

        client.run('sleep 5;rabbitmqctl set_policy ha-all "^(volumerouter|ovs_.*)$" \'{"ha-mode":"all"}\'')

    @staticmethod
    def _configure_amqp_to_volumedriver(node_ips):
        print 'Update existing vPools'
        logger.info('Update existing vPools')
        for node_ip in node_ips:
            with Remote(node_ip, [os, RawConfigParser, Configuration, StorageDriverConfiguration, ArakoonManagementEx],
                        'ovs') as remote:
                login = remote.Configuration.get('ovs.core.broker.login')
                password = remote.Configuration.get('ovs.core.broker.password')
                protocol = remote.Configuration.get('ovs.core.broker.protocol')

                cfg = remote.RawConfigParser()
                cfg.read('/opt/OpenvStorage/config/rabbitmqclient.cfg')

                uris = []
                for node in [n.strip() for n in cfg.get('main', 'nodes').split(',')]:
                    uris.append({'amqp_uri': '{0}://{1}:{2}@{3}'.format(protocol, login, password, cfg.get(node,
                                                                                                           'location'))})

                configuration_dir = '{0}/storagedriver/storagedriver'.format(remote.Configuration.get('ovs.core.cfgdir'))
                if not remote.os.path.exists(configuration_dir):
                    remote.os.makedirs(configuration_dir)
                for json_file in remote.os.listdir(configuration_dir):
                    vpool_name = json_file.replace('.json', '')
                    if json_file.endswith('.json'):
                        if remote.os.path.exists('{0}/{1}.cfg'.format(configuration_dir, vpool_name)):
                            continue  # There's also a .cfg file, so this is an alba_proxy configuration file
                        storagedriver_config = remote.StorageDriverConfiguration('storagedriver', vpool_name)
                        storagedriver_config.load()
                        storagedriver_config.configure_event_publisher(events_amqp_routing_key=remote.Configuration.get('ovs.core.broker.queues.storagedriver'),
                                                                       events_amqp_uris=uris)
                        storagedriver_config.save()

    @staticmethod
    def _avahi_installed(client):
        installed = client.run('which avahi-daemon')
        if installed == '':
            logger.debug('Avahi not installed')
            return False
        else:
            logger.debug('Avahi installed')
            return True

    @staticmethod
    def _logstash_installed(client):
        if client.file_exists('/usr/sbin/logstash') \
           or client.file_exists('/usr/bin/logstash') \
           or client.file_exists('/opt/logstash/bin/logstash'):
            return True
        return False

    @staticmethod
    def _configure_logstash(client):
        if not SetupController._logstash_installed(client):
            logger.debug("Logstash is not installed, skipping it's configuration")
            return False

        print 'Configuring logstash'
        logger.info('Configuring logstash')
        if ServiceManager.has_service('logstash', client) is False:
            ServiceManager.add_service('logstash', client)
        SetupController.change_service_state(client, 'logstash', 'restart')

    @staticmethod
    def _configure_avahi(client, cluster_name, node_name, node_type):
        print '\n+++ Announcing service +++\n'
        logger.info('Announcing service')

        client.run("""cat > {3} <<EOF
<?xml version="1.0" standalone='no'?>
<!--*-nxml-*-->
<!DOCTYPE service-group SYSTEM "avahi-service.dtd">
<!-- $Id$ -->
<service-group>
    <name replace-wildcards="yes">ovs_cluster_{0}_{1}_{4}</name>
    <service>
        <type>_ovs_{2}_node._tcp</type>
        <port>443</port>
    </service>
</service-group>
EOF
""".format(cluster_name, node_name, node_type, SetupController.avahi_filename, client.ip.replace('.', '_')))
        client.run('avahi-daemon --reload')
        SetupController.change_service_state(client, 'avahi-daemon', 'restart')

    @staticmethod
    def _add_services(client, unique_id, node_type):
        if node_type == 'master':
            services = SetupController.master_node_services
            if 'arakoon-ovsdb' in services:
                services.remove('arakoon-ovsdb')
            worker_queue = '{0},ovs_masters'.format(unique_id)
        else:
            services = SetupController.extra_node_services
            worker_queue = unique_id

        print 'Adding services'
        logger.info('Adding services')
        params = {'MEMCACHE_NODE_IP': client.ip,
                  'WORKER_QUEUE': worker_queue}
        for service in services + ['watcher-framework']:
            logger.debug('Adding service {0}'.format(service))
            ServiceManager.add_service(service, params=params, client=client)

    @staticmethod
    def _finalize_setup(client, node_name, node_type, hypervisor_info, unique_id):
        cluster_ip = client.ip
        client.dir_create('/opt/OpenvStorage/webapps/frontend/logging')
        if SetupController._logstash_installed(client):
            SetupController.change_service_state(client, 'logstash', 'restart')
        SetupController._replace_param_in_config(client=client,
                                                 config_file='/opt/OpenvStorage/webapps/frontend/logging/config.js',
                                                 old_value='http://"+window.location.hostname+":9200',
                                                 new_value='http://' + cluster_ip + ':9200')

        # Imports, not earlier than here, as all required config files should be in place.
        from ovs.lib.disk import DiskController
        from ovs.dal.hybrids.pmachine import PMachine
        from ovs.dal.hybrids.storagerouter import StorageRouter
        from ovs.dal.lists.failuredomainlist import FailureDomainList
        from ovs.dal.lists.pmachinelist import PMachineList
        from ovs.dal.lists.storagerouterlist import StorageRouterList

        print 'Configuring/updating model'
        logger.info('Configuring/updating model')
        pmachine = None
        for current_pmachine in PMachineList.get_pmachines():
            if current_pmachine.ip == hypervisor_info['ip'] and current_pmachine.hvtype == hypervisor_info['type']:
                pmachine = current_pmachine
                break
        if pmachine is None:
            pmachine = PMachine()
            pmachine.ip = hypervisor_info['ip']
            pmachine.username = hypervisor_info['username']
            pmachine.password = hypervisor_info['password']
            pmachine.hvtype = hypervisor_info['type']
            pmachine.name = hypervisor_info['name']
            pmachine.save()
        storagerouter = None
        for current_storagerouter in StorageRouterList.get_storagerouters():
            if current_storagerouter.ip == cluster_ip and current_storagerouter.machine_id == unique_id:
                storagerouter = current_storagerouter
                break
<<<<<<< HEAD
=======
        failure_domain_usages = sys.maxint
        default_failure_domain = None
        least_used_failure_domain = None
        for failure_domain in FailureDomainList.get_failure_domains():
            if failure_domain.name == 'Default':
                default_failure_domain = failure_domain
            if len(failure_domain.primary_storagerouters) < failure_domain_usages:
                least_used_failure_domain = failure_domain
>>>>>>> 4fe8754b

        if storagerouter is None:
            storagerouter = StorageRouter()
            storagerouter.name = node_name
            storagerouter.machine_id = unique_id
            storagerouter.ip = cluster_ip
            storagerouter.primary_failure_domain = FailureDomainList.get_failure_domains()[0]
        storagerouter.node_type = node_type
        storagerouter.pmachine = pmachine
<<<<<<< HEAD
=======
        storagerouter.primary_failure_domain = least_used_failure_domain if least_used_failure_domain else default_failure_domain
        storagerouter.save()
>>>>>>> 4fe8754b
        storagerouter.save()

        DiskController.sync_with_reality(storagerouter.guid)
        return storagerouter

    @staticmethod
    def _discover_nodes(client):
        nodes = {}
        SetupController.change_service_state(client, 'dbus', 'start')
        SetupController.change_service_state(client, 'avahi-daemon', 'start')
        discover_result = client.run('timeout -k 60 45 avahi-browse -artp 2> /dev/null | grep ovs_cluster || true')
        for entry in discover_result.splitlines():
            entry_parts = entry.split(';')
            if entry_parts[0] == '=' and entry_parts[2] == 'IPv4' and entry_parts[7] not in SetupController.host_ips:
                # =;eth0;IPv4;ovs_cluster_kenneth_ovs100;_ovs_master_node._tcp;local;ovs100.local;172.22.1.10;443;
                # split(';') -> [3]  = ovs_cluster_kenneth_ovs100
                #               [4]  = _ovs_master_node._tcp -> contains _ovs_<type>_node
                #               [7]  = 172.22.1.10 (ip)
                # split('_') -> [-1] = ovs100 (node name)
                #               [-2] = kenneth (cluster name)
                cluster_info = entry_parts[3].split('_')
                cluster_name = cluster_info[2]
                node_name = cluster_info[3]
                if cluster_name not in nodes:
                    nodes[cluster_name] = {}
                if node_name not in nodes[cluster_name]:
                    nodes[cluster_name][node_name] = {'ip': '', 'type': '', 'ip_list': []}
                try:
                    ip = '{0}.{1}.{2}.{3}'.format(cluster_info[4], cluster_info[5], cluster_info[6], cluster_info[7])
                except IndexError:
                    ip = entry_parts[7]
                nodes[cluster_name][node_name]['ip'] = ip
                nodes[cluster_name][node_name]['type'] = entry_parts[4].split('_')[2]
                nodes[cluster_name][node_name]['ip_list'].append(ip)
        return nodes

    @staticmethod
    def _replace_param_in_config(client, config_file, old_value, new_value):
        if client.file_exists(config_file):
            contents = client.file_read(config_file)
            if new_value in contents and new_value.find(old_value) > 0:
                pass
            elif old_value in contents:
                contents = contents.replace(old_value, new_value)
            client.file_write(config_file, contents)

    @staticmethod
    def change_service_state(client, name, state):
        """
        Starts/stops/restarts a service
        """
        action = None
        # Enable service before changing the state
        status = ServiceManager.is_enabled(name, client=client)
        if status is False:
            logger.debug('  Enabling service {0}'.format(name))
            ServiceManager.enable_service(name, client=client)

        status = ServiceManager.get_service_status(name, client=client)
        if status is False and state in ['start', 'restart']:
            logger.debug('  Starting service {0}'.format(name))
            ServiceManager.start_service(name, client=client)
            action = 'started'
        elif status is True and state == 'stop':
            logger.debug('  Stopping service {0}'.format(name))
            ServiceManager.stop_service(name, client=client)
            action = 'stopped'
        elif status is True and state == 'restart':
            logger.debug('  Restarting service {0}'.format(name))
            ServiceManager.restart_service(name, client=client)
            action = 'restarted'

        if action is None:
            print '  [{0}] {1} already {2}'.format(client.ip, name, 'running' if status is True else 'halted')
        else:
            tries = 10
            success = False
            while tries > 0:
                logger.debug('  Waiting for service {0} to be {1}...'.format(name, action))
                status = ServiceManager.get_service_status(name, client=client)
                if (status is False and state == 'stop') or (status is True and state in ['start', 'restart']):
                    success = True
                    break
                tries -= 1
                time.sleep(10 - tries)
            if success is False:
                raise RuntimeError('Service {0} could not be {1} on node {2}'.format(name, action, client.ip))
            logger.debug('  Service {0} {1}'.format(name, action))
            print '  [{0}] {1} {2}'.format(client.ip, name, action)

    @staticmethod
    def _is_rabbitmq_running(client):
        rabbitmq_running = False
        rabbitmq_pid_ctl = -1
        rabbitmq_pid_sm = -1
        output = client.run('rabbitmqctl status || true')
        if output:
            match = re.search('\{pid,(?P<pid>\d+?)\}', output)
            if match is not None:
                match_groups = match.groupdict()
                if 'pid' in match_groups:
                    rabbitmq_running = True
                    rabbitmq_pid_ctl = match_groups['pid']

        if ServiceManager.has_service('rabbitmq-server', client) \
                and ServiceManager.get_service_status('rabbitmq-server', client):
            rabbitmq_running = True
            rabbitmq_pid_sm = ServiceManager.get_service_pid('rabbitmq-server', client)

        same_process = rabbitmq_pid_ctl == rabbitmq_pid_sm
        logger.debug('Rabbitmq is reported {0}running, pids: {1} and {2}'.format('' if rabbitmq_running else 'not ',
                                                                                 rabbitmq_pid_ctl,
                                                                                 rabbitmq_pid_sm))
        return rabbitmq_running, same_process

    @staticmethod
    def _run_hooks(hook_type, cluster_ip, master_ip=None):
        """
        Execute hooks
        """
        if hook_type != 'firstnode' and master_ip is None:
            raise ValueError('Master IP needs to be specified')

        functions = Toolbox.fetch_hooks('setup', hook_type)
        functions_found = len(functions) > 0
        if functions_found is True:
            print '\n+++ Running hooks +++\n'
        for function in functions:
            if master_ip is None:
                function(cluster_ip=cluster_ip)
            else:
                function(cluster_ip=cluster_ip, master_ip=master_ip)
        return functions_found

    @staticmethod
    def _ask_validate_password(ip, username='root', previous=None, node_string=None):
        """
        Asks a user to enter the password for a given user on a given ip and validates it
        """
        while True:
            try:
                try:
                    client = SSHClient(ip, username)
                    client.run('ls /')
                    return None
                except AuthenticationException:
                    pass
                extra = ''
                if previous is not None:
                    extra = ', just press enter if identical as above'
                password = Interactive.ask_password('Enter the {0} password for {1}{2}'.format(
                    username,
                    ip if node_string is None else node_string,
                    extra
                ))
                if password == '':
                    password = previous
                if password is None:
                    continue
                client = SSHClient(ip, username=username, password=password)
                client.run('ls /')
                return password
            except KeyboardInterrupt:
                raise
            except:
                previous = None
                print 'Password invalid or could not connect to this node'

    @staticmethod
    def _validate_local_memcache_servers(ip_client_map):
        """
        Reads the memcache client configuration file from one of the given nodes, and validates whether it can reach all
        nodes to handle a possible future memcache restart
        """
        if len(ip_client_map) <= 1:
            return True
        client = ip_client_map.values()[0]
        config = client.rawconfig_read('{0}/{1}'.format(client.config_read('ovs.core.cfgdir'), 'memcacheclient.cfg'))
        nodes = [node.strip() for node in config.get('main', 'nodes').split(',')]
        ips = map(lambda n: config.get(n, 'location').split(':')[0], nodes)
        for ip in ips:
            if ip not in ip_client_map:
                return False
        return True<|MERGE_RESOLUTION|>--- conflicted
+++ resolved
@@ -1603,8 +1603,6 @@
             if current_storagerouter.ip == cluster_ip and current_storagerouter.machine_id == unique_id:
                 storagerouter = current_storagerouter
                 break
-<<<<<<< HEAD
-=======
         failure_domain_usages = sys.maxint
         default_failure_domain = None
         least_used_failure_domain = None
@@ -1613,7 +1611,6 @@
                 default_failure_domain = failure_domain
             if len(failure_domain.primary_storagerouters) < failure_domain_usages:
                 least_used_failure_domain = failure_domain
->>>>>>> 4fe8754b
 
         if storagerouter is None:
             storagerouter = StorageRouter()
@@ -1623,11 +1620,8 @@
             storagerouter.primary_failure_domain = FailureDomainList.get_failure_domains()[0]
         storagerouter.node_type = node_type
         storagerouter.pmachine = pmachine
-<<<<<<< HEAD
-=======
         storagerouter.primary_failure_domain = least_used_failure_domain if least_used_failure_domain else default_failure_domain
         storagerouter.save()
->>>>>>> 4fe8754b
         storagerouter.save()
 
         DiskController.sync_with_reality(storagerouter.guid)
