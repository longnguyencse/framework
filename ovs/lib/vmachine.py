--- conflicted
+++ resolved
@@ -642,7 +642,6 @@
             raise
 
     @staticmethod
-<<<<<<< HEAD
     @celery.task(name='ovs.machine.set_configparams')
     def set_configparams(vmachine_guid, configparams):
         """
@@ -669,7 +668,8 @@
                 if resolved_config.get(key) != new_resolved_config.get(key):
                     # @TODO: update the 'key' property on the disk.
                     logger.info('Updating property {0} on vDisk {1} to {2}'.format(key, vdisk.guid, new_resolved_config.get(key)))
-=======
+
+    @staticmethod
     @celery.task(name='ovs.machine.update_vmachine_name')
     def update_vmachine_name(instance_id, old_name, new_name):
         """
@@ -706,5 +706,4 @@
             vmachine.name = new_name
             vmachine.save()
         finally:
-            mutex.release()
->>>>>>> f9051848
+            mutex.release()